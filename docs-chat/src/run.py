--- conflicted
+++ resolved
@@ -1,9 +1,6 @@
 import logging
 import os
-<<<<<<< HEAD
-=======
 import shutil
->>>>>>> 98ac17b3
 from typing import List
 from uuid import uuid4
 
@@ -16,11 +13,8 @@
 from langchain.vectorstores import FAISS, VectorStore
 from llama_index import Document as LlamaDocument
 from llama_index import GPTFaissIndex, download_loader
-<<<<<<< HEAD
 from slack_sdk import WebClient
-=======
 from tqdm import tqdm
->>>>>>> 98ac17b3
 from zenml.integrations.registry import integration_registry
 from zenml.pipelines import pipeline
 from zenml.post_execution import get_pipeline
@@ -62,15 +56,11 @@
 
 @step(enable_cache=True)
 def docs_loader(params: DocsLoaderParameters) -> List[Document]:
-<<<<<<< HEAD
-    loader = GitbookLoader(params.docs_uri, load_all_paths=True)
-=======
     loader = GitbookLoader(
         web_page=params.docs_uri,
         base_url=params.docs_base_url,
         load_all_paths=True,
     )
->>>>>>> 98ac17b3
     all_pages_data = loader.load()
     text_splitter = RecursiveCharacterTextSplitter(
         chunk_size=1000,
