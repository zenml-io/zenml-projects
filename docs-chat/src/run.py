--- conflicted
+++ resolved
@@ -33,19 +33,12 @@
 
 
 @step
-<<<<<<< HEAD
-def docs_loader(params: IndexGeneratorParameters) -> List[Document]:
+def docs_loader(params: DocsLoaderParameters) -> List[Document]:
     loader = GitbookLoader(
         web_page=params.docs_uri,
         base_url=params.docs_base_url,
         load_all_paths=True,
     )
-=======
-def docs_loader(params: DocsLoaderParameters) -> List[Document]:
-    # loader = GitbookLoader(params.docs_uri)
-    # page_data = loader.load()
-    loader = GitbookLoader(params.docs_uri, load_all_paths=True)
->>>>>>> bc23f20b
     all_pages_data = loader.load()
     text_splitter = RecursiveCharacterTextSplitter(
         chunk_size=1000,
@@ -165,7 +158,7 @@
         print(f"Building index for zenml docs of version '{version}'...")
         pip = docs_to_index_pipeline(
             document_loader=docs_loader(
-                params=IndexGeneratorParameters(
+                params=DocsLoaderParameters(
                     docs_uri=docs_url, base_url=base_url
                 )
             ),
