--- conflicted
+++ resolved
@@ -33,13 +33,7 @@
 from zenml.logger import get_logger
 from zenml.materializers import BuiltInMaterializer
 from zenml.utils.cuda_utils import cleanup_gpu_memory
-<<<<<<< HEAD
-from zenml.client import Client
-
-# Remove the GPU-specific settings
-=======
-
->>>>>>> 04696a5f
+
 logger = get_logger(__name__)
 
 
