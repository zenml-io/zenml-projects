--- conflicted
+++ resolved
@@ -126,11 +126,8 @@
             input=message,
             n_items_retrieved=20,
             use_reranking=True,
-<<<<<<< HEAD
             model_version_stage="latest",
-=======
             prompt=prompt,
->>>>>>> 69ab424d
             tracing_tags=["gradio", "web-interface", APP_ENVIRONMENT],
         )
     except Exception as e:
