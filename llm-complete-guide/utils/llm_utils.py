--- conflicted
+++ resolved
@@ -29,12 +29,8 @@
 from zenml.client import Client
 
 from utils.openai_utils import get_openai_api_key
-<<<<<<< HEAD
-
-=======
 import pinecone
 from pinecone import Pinecone, ServerlessSpec
->>>>>>> 6c61fd3b
 # Configure logging levels for specific modules
 logging.getLogger("pytorch").setLevel(logging.CRITICAL)
 logging.getLogger("sentence-transformers").setLevel(logging.CRITICAL)
@@ -297,17 +293,7 @@
         pinecone.Index: A Pinecone index client.
     """
     client = Client()
-<<<<<<< HEAD
-    pinecone_api_key = client.get_secret(SECRET_NAME_PINECONE).secret_values[
-        "pinecone_api_key"
-    ]
-    index_name = client.get_secret(SECRET_NAME_PINECONE).secret_values.get(
-        "pinecone_index", "zenml-docs"
-    )
-
-=======
     pinecone_api_key = client.get_secret(SECRET_NAME_PINECONE).secret_values["pinecone_api_key"]
->>>>>>> 6c61fd3b
     pc = Pinecone(api_key=pinecone_api_key)
 
     # if the model versio is staging, we check if any index name is associated as metadata
@@ -649,11 +635,8 @@
     model: str = OPENAI_MODEL,
     n_items_retrieved: int = 20,
     use_reranking: bool = False,
-<<<<<<< HEAD
+    model_version_stage: str = "staging",
     tracing_tags: List[str] = [],
-=======
-    model_version_stage: str = "staging",
->>>>>>> 6c61fd3b
 ) -> str:
     """Process the input with retrieval.
 
