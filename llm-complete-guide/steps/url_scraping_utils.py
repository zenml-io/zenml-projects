--- conflicted
+++ resolved
@@ -48,10 +48,6 @@
     return not re.search(version_pattern, url)
 
 
-<<<<<<< HEAD
-def strip_query_params(url):
-    return url.split('?')[0]
-=======
 def strip_query_params(url: str) -> str:
     """Strip query parameters from a URL.
 
@@ -62,7 +58,6 @@
         str: The URL without query parameters.
     """
     return url.split("?")[0]
->>>>>>> cbe263df
 
 
 def get_all_pages(url: str) -> List[str]:
@@ -77,9 +72,6 @@
     """
     logger.info(f"Scraping all pages from {url}...")
     base_url = urlparse(url).netloc
-<<<<<<< HEAD
-    pages = crawl(url, base_url)
-=======
 
     # Use a queue-based approach instead of recursion
     pages = set()
@@ -92,7 +84,6 @@
             queue.extend(links)
             sleep(1 / RATE_LIMIT)  # Rate limit the requests
 
->>>>>>> cbe263df
     stripped_pages = [strip_query_params(page) for page in pages]
 
     logger.info(f"Found {len(stripped_pages)} pages.")
