# Apache Software License 2.0
#
# Copyright (c) ZenML GmbH 2024. All rights reserved.
#
# Licensed under the Apache License, Version 2.0 (the "License");
# you may not use this file except in compliance with the License.
# You may obtain a copy of the License at
#
# http://www.apache.org/licenses/LICENSE-2.0
#
# Unless required by applicable law or agreed to in writing, software
# distributed under the License is distributed on an "AS IS" BASIS,
# WITHOUT WARRANTIES OR CONDITIONS OF ANY KIND, either express or implied.
# See the License for the specific language governing permissions and
# limitations under the License.
#

# credit to
# https://www.timescale.com/blog/postgresql-as-a-vector-database-create-store-and-query-openai-embeddings-with-pgvector/
# for providing the base implementation for this indexing functionality

import hashlib
import json
import logging
import math
import warnings
from enum import Enum
from typing import Annotated, Any, Dict, List, Tuple

# Suppress the specific FutureWarning about clean_up_tokenization_spaces
warnings.filterwarnings(
    "ignore",
    message=".*clean_up_tokenization_spaces.*",
    category=FutureWarning,
    module="transformers.tokenization_utils_base",
)

from constants import (
    CHUNK_OVERLAP,
    CHUNK_SIZE,
    EMBEDDING_DIMENSIONALITY,
    EMBEDDINGS_MODEL,
    SECRET_NAME,
    SECRET_NAME_ELASTICSEARCH,
    SECRET_NAME_PINECONE,
)
from pgvector.psycopg2 import register_vector
from PIL import Image, ImageDraw, ImageFont
from pinecone import Pinecone, ServerlessSpec
from sentence_transformers import SentenceTransformer
from structures import Document
from utils.llm_utils import get_db_conn, get_es_client, get_pinecone_client, split_documents
from zenml import ArtifactConfig, get_step_context, log_metadata, step
from zenml.client import Client
from zenml.metadata.metadata_types import Uri

logging.basicConfig(level=logging.INFO)
logger = logging.getLogger(__name__)


def draw_value_label(
    draw: ImageDraw.Draw, value: float, x: int, y: int, bar_width: int
) -> None:
    """Draws a value label above a bar in a chart.

    Args:
        draw: The ImageDraw object to draw on
        value: The value to display
        x: The x coordinate of the bar
        y: The y coordinate of the top of the bar
        bar_width: The width of the bar
    """
    label = str(round(value))
    font = ImageFont.load_default()
    bbox = draw.textbbox((0, 0), label, font=font)
    label_width = bbox[2] - bbox[0]
    label_x = x + (bar_width - label_width) // 2
    draw.text((label_x, y - 15), label, font=font, fill="black")


def extract_docs_stats(
    total_documents: int, split_docs: List[Document]
) -> Dict[str, Dict[str, int]]:
    """Extracts statistics about the document chunks.

    Args:
        total_documents (int): The total number of original documents before splitting.
        split_docs (List[Document]): The list of document chunks after splitting.

    Returns:
        Dict[str, Dict[str, int]]: A dictionary containing two sub-dictionaries:
            - document_stats: Contains statistics about the chunks including:
                - total_documents: Number of original documents
                - total_chunks: Number of chunks after splitting
                - avg_chunk_size: Average size of chunks in characters
                - min_chunk_size: Size of smallest chunk in characters
                - max_chunk_size: Size of largest chunk in characters
            - chunks_per_section: Maps each document section to number of chunks it contains
    """
    total_documents = total_documents
    total_chunks = len(split_docs)
    chunk_sizes = [len(doc.page_content) for doc in split_docs]
    avg_chunk_size = sum(chunk_sizes) / len(chunk_sizes)
    min_chunk_size = min(chunk_sizes)
    max_chunk_size = max(chunk_sizes)
    chunks_per_section = {}
    for doc in split_docs:
        section = doc.parent_section
        if section not in chunks_per_section:
            chunks_per_section[section] = 0
        chunks_per_section[section] += 1

    # Add histogram buckets
    num_buckets = 10
    bucket_size = (max_chunk_size - min_chunk_size) / num_buckets
    buckets = [0] * num_buckets
    bucket_ranges = []

    for size in chunk_sizes:
        bucket_index = min(
            int((size - min_chunk_size) / bucket_size), num_buckets - 1
        )
        buckets[bucket_index] += 1

    return {
        "document_stats": {
            "total_documents": total_documents,
            "total_chunks": total_chunks,
            "avg_chunk_size": avg_chunk_size,
            "min_chunk_size": min_chunk_size,
            "max_chunk_size": max_chunk_size,
            "size_distribution": buckets,
            "bucket_size": bucket_size,
        },
        "chunks_per_section": chunks_per_section,
    }


def create_charts(stats: Dict[str, Dict[str, int]]) -> Image.Image:
    """Creates a combined visualization with both a histogram and bar chart.

    Args:
        stats: Dictionary containing statistics about document chunks, including:
            - document_stats: Contains histogram data and chunk size statistics
            - chunks_per_section: Maps document sections to number of chunks

    Returns:
        PIL Image containing both histogram and bar chart visualizations
    """
    document_stats = stats["document_stats"]
    chunks_per_section = stats["chunks_per_section"]

    histogram_width = 600
    histogram_height = 300
    bar_chart_width = 600
    bar_chart_height = 300

    padding = 20
    histogram_y = padding
    bar_chart_y = histogram_y + histogram_height + 60

    image_width = max(histogram_width, bar_chart_width) + 2 * padding
    image_height = histogram_height + bar_chart_height + 100
    image = Image.new("RGB", (image_width, image_height), color="white")
    draw = ImageDraw.Draw(image)

    title_text = "Document Chunk Statistics"
    title_font = ImageFont.load_default(size=24)
    title_bbox = draw.textbbox((0, 0), title_text, font=title_font)
    title_width = title_bbox[2] - title_bbox[0]
    title_x = (image_width - title_width) // 2
    title_y = padding
    draw.text((title_x, title_y), title_text, font=title_font, fill="black")

    histogram_x = (image_width - histogram_width) // 2
    histogram_data = document_stats["size_distribution"]
    histogram_labels = ["Min", "Avg", "Max"]
    histogram_title = "Chunk Size Distribution (Character Count)"
    draw_histogram(
        draw,
        histogram_x,
        histogram_y + 40,
        histogram_width,
        histogram_height,
        histogram_data,
        histogram_labels,
        histogram_title,
    )

    bar_chart_x = (image_width - bar_chart_width) // 2
    bar_chart_data = list(chunks_per_section.values())
    bar_chart_labels = list(chunks_per_section.keys())
    bar_chart_title = "Number of Chunks per Document Section"
    draw_bar_chart(
        draw,
        bar_chart_x,
        bar_chart_y + 40,
        bar_chart_width,
        bar_chart_height,
        bar_chart_data,
        bar_chart_labels,
        bar_chart_title,
    )

    return image


def create_histogram(stats: Dict[str, Dict[str, int]]) -> Image.Image:
    """Creates a histogram visualization showing the distribution of chunk sizes.

    Args:
        stats: Dictionary containing statistics about document chunks, including:
            - document_stats: Contains histogram data and chunk size statistics
            - chunks_per_section: Maps document sections to number of chunks

    Returns:
        PIL Image containing the rendered histogram visualization
    """
    document_stats = stats["document_stats"]

    histogram_width = 600
    histogram_height = 300

    left_padding = 40
    right_padding = 40
    top_padding = 40
    bottom_padding = 40

    image = Image.new(
        "RGB",
        (
            histogram_width + left_padding + right_padding,
            histogram_height + top_padding + bottom_padding,
        ),
        color="white",
    )
    draw = ImageDraw.Draw(image)

    histogram_x = left_padding
    histogram_y = top_padding
    histogram_data = document_stats["size_distribution"]
    histogram_labels = []  # We'll generate these in draw_histogram
    histogram_title = "Chunk Size Distribution (Character Count)"

    draw_histogram(
        draw,
        histogram_x,
        histogram_y,
        histogram_width,
        histogram_height,
        histogram_data,
        histogram_labels,
        histogram_title,
        document_stats,
        image,
    )

    return image


def create_bar_chart(stats: Dict[str, Dict[str, int]]) -> Image.Image:
    """Creates a bar chart showing the number of chunks per document section.

    Args:
        stats: Dictionary containing statistics about the document chunks, including
            a 'chunks_per_section' key mapping to a dict of section names to chunk counts.

    Returns:
        PIL Image containing the rendered bar chart visualization.
    """
    chunks_per_section = stats["chunks_per_section"]

    bar_chart_width = 600
    bar_chart_height = 300
    padding = 20

    image = Image.new(
        "RGB",
        (bar_chart_width + 2 * padding, bar_chart_height + 80),
        color="white",
    )
    draw = ImageDraw.Draw(image)

    bar_chart_x = padding
    bar_chart_y = 40
    bar_chart_data = list(chunks_per_section.values())
    bar_chart_labels = list(chunks_per_section.keys())
    bar_chart_title = "Number of Chunks per Document Section"

    draw_bar_chart(
        draw,
        bar_chart_x,
        bar_chart_y,
        bar_chart_width,
        bar_chart_height,
        bar_chart_data,
        bar_chart_labels,
        bar_chart_title,
    )

    return image


def draw_rotated_text(
    image: Image.Image,
    text: str,
    position: Tuple[int, int],
    font: ImageFont.ImageFont,
) -> None:
    """Helper function to draw rotated text on an image.

    Args:
        image: The image to draw on
        text: The text to draw
        position: (x, y) position to draw the text
        font: The font to use
    """
    # Create a new image for the text with RGBA mode
    bbox = font.getbbox(text)
    text_width = bbox[2] - bbox[0]
    text_height = bbox[3] - bbox[1]

    # Create a transparent image for the text
    txt_img = Image.new("RGBA", (text_width, text_height), (255, 255, 255, 0))
    txt_draw = ImageDraw.Draw(txt_img)

    # Draw the text onto the image
    txt_draw.text((0, 0), text, font=font, fill="black")

    # Rotate the text image
    rotated = txt_img.rotate(90, expand=True)

    # Create a temporary RGBA version of the main image
    temp_img = image.convert("RGBA")
    temp_img.paste(rotated, position, rotated)

    # Convert back to RGB and update the original image
    rgb_img = temp_img.convert("RGB")
    image.paste(rgb_img)


def draw_histogram(
    draw: ImageDraw.Draw,
    x: int,
    y: int,
    width: int,
    height: int,
    data: List[int],
    labels: List[str],
    title: str,
    document_stats: Dict[str, Any],
    image: Image.Image,
) -> None:
    """Draws a histogram chart on the given image.

    Args:
        draw: The ImageDraw object to draw on
        x: The x coordinate of the top-left corner
        y: The y coordinate of the top-left corner
        width: The total width of the chart area
        height: The total height of the chart area
        data: List of values for each histogram bar
        labels: List of labels for each bar
        title: The title of the chart
        document_stats: Dictionary containing statistics about the document chunks
        image: The PIL Image object to draw on

    Returns:
        None
    """
    # Calculate the maximum value in the data
    max_value = max(data)

    # Adjust margins and positioning (reduced left margin since we removed the label)
    left_margin = 40  # Changed from 80
    right_margin = 40
    top_margin = 40
    bottom_margin = 40
    x += left_margin
    y += top_margin

    # Rest of the function remains the same, but remove the y-axis label drawing code
    usable_width = width - left_margin - right_margin
    usable_height = height - top_margin - bottom_margin
    bar_width = usable_width // len(data)
    bar_spacing = 5

    # Draw y-axis
    draw.line([(x, y), (x, y + usable_height)], fill="black", width=1)

    # Draw y-axis ticks and labels
    num_ticks = 5
    for i in range(num_ticks + 1):
        tick_value = (max_value * i) / num_ticks
        tick_y = y + usable_height - (usable_height * i / num_ticks)

        # Draw tick mark
        draw.line([(x - 5, tick_y), (x, tick_y)], fill="black", width=1)

        # Draw tick label
        label = str(int(tick_value))
        font = ImageFont.load_default(size=10)
        bbox = draw.textbbox((0, 0), label, font=font)
        label_width = bbox[2] - bbox[0]
        draw.text(
            (x - 10 - label_width, tick_y - 5), label, font=font, fill="black"
        )

    # Draw bars with value labels
    for i, value in enumerate(data):
        bar_height = (value / max_value) * usable_height
        bar_x = x + i * (bar_width + bar_spacing)
        bar_y = y + usable_height - bar_height

        # Draw bar
        draw.rectangle(
            [(bar_x, bar_y), (bar_x + bar_width, y + usable_height)],
            fill="#4444FF",
            outline="#000000",
        )

        # Add value label on top
        draw_value_label(draw, value, bar_x, bar_y, bar_width)

    # Draw title
    title_font = ImageFont.load_default(size=16)
    title_bbox = draw.textbbox((0, 0), title, font=title_font)
    title_width = title_bbox[2] - title_bbox[0]
    title_x = x + (usable_width - title_width) // 2
    title_y = y - 10
    draw.text((title_x, title_y), title, font=title_font, fill="black")

    # Draw x-axis labels with actual character count ranges
    label_interval = max(len(data) // 5, 1)
    min_size = document_stats["min_chunk_size"]
    bucket_size = document_stats["bucket_size"]

    for i in range(0, len(data), label_interval):
        bucket_start = min_size + (i * bucket_size)
        bucket_end = bucket_start + bucket_size
        label = f"{int(bucket_start)}-{int(bucket_end)}"
        font = ImageFont.load_default(size=10)
        bbox = draw.textbbox((0, 0), label, font=font)
        label_width = bbox[2] - bbox[0]
        label_x = (
            x + i * (bar_width + bar_spacing) + (bar_width - label_width) // 2
        )
        draw.text(
            (label_x, y + usable_height + 5), label, font=font, fill="black"
        )


def draw_bar_chart(
    draw: ImageDraw.Draw,
    x: int,
    y: int,
    width: int,
    height: int,
    data: List[int],
    labels: List[str],
    title: str,
) -> None:
    """Draws a bar chart on the given image."""
    # Ensure labels is a list, even if empty
    labels = labels or []

    # Skip drawing if no data
    if not data:
        return

    max_value = max(data)
    bar_width = width // len(data)
    bar_spacing = 10

    for i, value in enumerate(data):
        bar_height = (value / max_value) * (height - 40)
        bar_x = x + i * (bar_width + bar_spacing)
        bar_y = y + height - bar_height - 30

        draw.rectangle(
            [(bar_x, bar_y), (bar_x + bar_width, y + height - 30)],
            fill="#00AA00",
            outline="#000000",
        )

        draw_value_label(draw, value, bar_x, bar_y, bar_width)

    title_font = ImageFont.load_default(size=16)
    title_bbox = draw.textbbox((0, 0), title, font=title_font)
    title_width = title_bbox[2] - title_bbox[0]
    title_x = x + (width - title_width) // 2
    title_y = y - 30
    draw.text((title_x, title_y), title, font=title_font, fill="black")

    # Only try to draw labels if they exist
    if labels:
        for i, label in enumerate(labels):
            if label is not None:  # Add null check for individual labels
                font = ImageFont.load_default(size=10)
                bbox = draw.textbbox(
                    (0, 0), str(label), font=font
                )  # Convert to string
                label_width = bbox[2] - bbox[0]
                label_x = (
                    x
                    + i * (bar_width + bar_spacing)
                    + (bar_width - label_width) // 2
                )
                draw.text(
                    (label_x, y + height - 15),
                    str(label),
                    font=font,
                    fill="black",
                )


@step
def preprocess_documents(
    documents: str,
) -> Tuple[
    Annotated[str, ArtifactConfig(name="split_chunks")],
    Annotated[Image.Image, ArtifactConfig(name="histogram_chart")],
    Annotated[Image.Image, ArtifactConfig(name="bar_chart")],
]:
    """Preprocesses a JSON string of documents by splitting them into chunks.

    Args:
        documents (str): A JSON string containing a list of documents to be preprocessed.

    Returns:
        Annotated[str, ArtifactConfig(name="split_chunks")]: A JSON string containing a list of preprocessed documents annotated with an ArtifactConfig.
        Annotated[Image.Image, ArtifactConfig(name="histogram_chart")]: A histogram chart showing the distribution of chunk sizes.
        Annotated[Image.Image, ArtifactConfig(name="bar_chart")]: A bar chart showing the number of chunks per document section.

    Raises:
        Exception: If an error occurs during preprocessing.
    """
    try:
        log_metadata(
            metadata={
                "chunk_size": CHUNK_SIZE,
                "chunk_overlap": CHUNK_OVERLAP,
            },
            artifact_name="split_chunks",
            infer_artifact=True,
        )

        document_list: List[Document] = [
            Document(**doc) for doc in json.loads(documents)
        ]
        split_docs: List[Document] = split_documents(
            document_list, chunk_size=CHUNK_SIZE, chunk_overlap=CHUNK_OVERLAP
        )

        stats: Dict[str, Dict[str, int]] = extract_docs_stats(
            len(document_list), split_docs
        )
        histogram_chart: Image.Image = create_histogram(stats)
        bar_chart: Image.Image = create_bar_chart(stats)

        log_metadata(
            artifact_name="split_chunks",
            metadata=stats,
            infer_artifact=True,
        )

        split_docs_json: str = json.dumps([doc.__dict__ for doc in split_docs])

        return split_docs_json, histogram_chart, bar_chart
    except Exception as e:
        logger.error(f"Error in preprocess_documents: {e}")
        raise


@step
def generate_embeddings(
    split_documents: str,
) -> Annotated[str, ArtifactConfig(name="documents_with_embeddings")]:
    """
    Generates embeddings for a list of split documents using a SentenceTransformer model.

    Args:
        split_documents (List[Document]): A list of Document objects that have been split into chunks.

    Returns:
        Annotated[str, ArtifactConfig(name="documents_with_embeddings")]: A JSON string containing the Document objects with generated embeddings, annotated with an ArtifactConfig.

    Raises:
        Exception: If an error occurs during the generation of embeddings.
    """
    try:
        # Initialize the model
        model = SentenceTransformer(EMBEDDINGS_MODEL)

        # Set clean_up_tokenization_spaces to False on the underlying tokenizer to avoid the warning
        if hasattr(model.tokenizer, "clean_up_tokenization_spaces"):
            model.tokenizer.clean_up_tokenization_spaces = False

        log_metadata(
            metadata={
                "embedding_type": EMBEDDINGS_MODEL,
                "embedding_dimensionality": EMBEDDING_DIMENSIONALITY,
            },
            artifact_name="documents_with_embeddings",
            infer_artifact=True,
        )

        # Parse the JSON string into a list of Document objects
        document_list = [
            Document(**doc) for doc in json.loads(split_documents)
        ]

        document_texts = [doc.page_content for doc in document_list]
        embeddings = model.encode(document_texts)

        for doc, embedding in zip(document_list, embeddings):
            doc.embedding = embedding.tolist()

        # Convert the list of Document objects to a JSON string
        documents_json = json.dumps([doc.__dict__ for doc in document_list])

        return documents_json
    except Exception as e:
        logger.error(f"Error in generate_embeddings: {e}")
        raise


class IndexType(Enum):
    ELASTICSEARCH = "elasticsearch"
    POSTGRES = "postgres"
    PINECONE = "pinecone"


@step(enable_cache=False)
def index_generator(
    documents: str,
    index_type: IndexType = IndexType.PINECONE,
) -> None:
    """Generates an index for the given documents.

    Args:
        documents (str): JSON string containing the documents to index.
        index_type (IndexType, optional): Type of index to generate. Defaults to IndexType.POSTGRES.
    """
    # get model version 
    context = get_step_context()
    model_version_stage = context.model_version.stage
    if index_type == IndexType.ELASTICSEARCH:
        _index_generator_elastic(documents)
    elif index_type == IndexType.POSTGRES:
        _index_generator_postgres(documents)
    elif index_type == IndexType.PINECONE:
        _index_generator_pinecone(documents, model_version_stage)
    else:
        raise ValueError(f"Unknown index type: {index_type}")

    _log_metadata(index_type)


def _index_generator_elastic(documents: str) -> None:
    """Generates an Elasticsearch index for the given documents."""
    try:
        es = get_es_client()
        index_name = "zenml_docs"

        # Create index with mappings if it doesn't exist
        if not es.indices.exists(index=index_name):
            mappings = {
                "mappings": {
                    "properties": {
                        "doc_id": {"type": "keyword"},
                        "content": {"type": "text"},
                        "token_count": {"type": "integer"},
                        "embedding": {
                            "type": "dense_vector",
                            "dims": EMBEDDING_DIMENSIONALITY,
                            "index": True,
                            "similarity": "cosine",
                        },
                        "filename": {"type": "text"},
                        "parent_section": {"type": "text"},
                        "url": {"type": "text"},
                    }
                }
            }
            # TODO move to using mappings param directly
            es.indices.create(index=index_name, body=mappings)

        # Parse the JSON string into a list of Document objects
        document_list = [Document(**doc) for doc in json.loads(documents)]
        operations = []

        for doc in document_list:
            content_hash = hashlib.md5(
                f"{doc.page_content}{doc.filename}{doc.parent_section}{doc.url}".encode()
            ).hexdigest()

            exists_query = {"query": {"term": {"doc_id": content_hash}}}

            if not es.count(index=index_name, body=exists_query)["count"]:
                operations.append(
                    {"index": {"_index": index_name, "_id": content_hash}}
                )

                operations.append(
                    {
                        "doc_id": content_hash,
                        "content": doc.page_content,
                        "token_count": doc.token_count,
                        "embedding": doc.embedding,
                        "filename": doc.filename,
                        "parent_section": doc.parent_section,
                        "url": doc.url,
                    }
                )

        if operations:
            response = es.bulk(operations=operations, timeout="10m")

            success_count = sum(
                1
                for item in response["items"]
                if "index" in item and item["index"]["status"] == 201
            )
            failed_count = len(response["items"]) - success_count

            logger.info(f"Successfully indexed {success_count} documents")
            if failed_count > 0:
                logger.warning(f"Failed to index {failed_count} documents")
                for item in response["items"]:
                    if "index" in item and item["index"]["status"] != 201:
                        logger.warning(
                            f"Failed to index document: {item['index']['error']}"
                        )
        else:
            logger.info("No new documents to index")

        _log_metadata(index_type=IndexType.ELASTICSEARCH)

    except Exception as e:
        logger.error(f"Error in Elasticsearch indexing: {e}")
        raise


def _index_generator_postgres(documents: str) -> None:
    """Generates a PostgreSQL index for the given documents."""
    try:
        conn = get_db_conn()

        with conn.cursor() as cur:
            # Install pgvector if not already installed
            cur.execute("CREATE EXTENSION IF NOT EXISTS vector")
            conn.commit()

            # Create the embeddings table if it doesn't exist
            table_create_command = f"""
            CREATE TABLE IF NOT EXISTS embeddings (
                        id SERIAL PRIMARY KEY,
                        content TEXT,
                        token_count INTEGER,
                        embedding VECTOR({EMBEDDING_DIMENSIONALITY}),
                        filename TEXT,
                        parent_section TEXT,
                        url TEXT
                        );
                        """
            cur.execute(table_create_command)
            conn.commit()

            register_vector(conn)

            # Parse the JSON string into a list of Document objects
            document_list = [Document(**doc) for doc in json.loads(documents)]

            # Insert data only if it doesn't already exist
            for doc in document_list:
                content = doc.page_content
                token_count = doc.token_count
                embedding = doc.embedding
                filename = doc.filename
                parent_section = doc.parent_section
                url = doc.url

                cur.execute(
                    "SELECT COUNT(*) FROM embeddings WHERE content = %s",
                    (content,),
                )
                count = cur.fetchone()[0]
                if count == 0:
                    cur.execute(
                        "INSERT INTO embeddings (content, token_count, embedding, filename, parent_section, url) VALUES (%s, %s, %s, %s, %s, %s)",
                        (
                            content,
                            token_count,
                            embedding,
                            filename,
                            parent_section,
                            url,
                        ),
                    )
                    conn.commit()

            cur.execute("SELECT COUNT(*) as cnt FROM embeddings;")
            num_records = cur.fetchone()[0]
            logger.info(f"Number of vector records in table: {num_records}")

            # calculate the index parameters according to best practices
            num_lists = max(num_records / 1000, 10)
            if num_records > 1000000:
                num_lists = math.sqrt(num_records)

            # use the cosine distance measure, which is what we'll later use for querying
            cur.execute(
                f"CREATE INDEX IF NOT EXISTS embeddings_idx ON embeddings USING ivfflat (embedding vector_cosine_ops) WITH (lists = {num_lists});"
            )
            conn.commit()

        _log_metadata(index_type=IndexType.POSTGRES)

    except Exception as e:
        logger.error(f"Error in PostgreSQL indexing: {e}")
        raise
    finally:
        if conn:
            conn.close()


def _index_generator_pinecone(documents: str, model_version_stage: str) -> None:
    """Generates a Pinecone index for the given documents.

    Args:
        documents (str): JSON string containing the documents to index.
        model_version (str): Name of the model version.
    """
<<<<<<< HEAD
    client = Client()
    pinecone_api_key = client.get_secret(SECRET_NAME_PINECONE).secret_values[
        "pinecone_api_key"
    ]
    index_name = client.get_secret(SECRET_NAME_PINECONE).secret_values.get(
        "pinecone_index", "zenml-docs"
    )

    # Initialize Pinecone
    pc = Pinecone(api_key=pinecone_api_key)

    # Create index if it doesn't exist
    if index_name not in pc.list_indexes().names():
        pc.create_index(
            name=index_name,
            dimension=EMBEDDING_DIMENSIONALITY,
            metric="cosine",
            spec=ServerlessSpec(cloud="aws", region="us-east-1"),
        )

    # Get the index
    index = pc.Index(index_name)
=======
    index = get_pinecone_client(model_version_stage=model_version_stage)
>>>>>>> 6c61fd3b

    # Load documents
    docs = json.loads(documents)

    # Batch size for upserting vectors
    batch_size = 100
    batch = []

    for doc in docs:
        # Create a unique ID for the document
        doc_id = hashlib.sha256(
            f"{doc['filename']}:{doc['parent_section']}:{doc['page_content']}".encode()
        ).hexdigest()

        # Create vector record
        vector_record = {
            "id": doc_id,
            "values": doc["embedding"],
            "metadata": {
                "filename": doc["filename"],
                "parent_section": doc["parent_section"] or "",
                "url": doc["url"],
                "page_content": doc["page_content"],
                "token_count": doc["token_count"],
            },
        }
        batch.append(vector_record)

        # Upsert batch when it reaches the batch size
        if len(batch) >= batch_size:
            index.upsert(vectors=batch)
            batch = []

    # Upsert any remaining vectors
    if batch:
        index.upsert(vectors=batch)

<<<<<<< HEAD
    logger.info(
        f"Successfully indexed {len(docs)} documents to Pinecone index '{index_name}'"
    )
=======
    logger.info(f"Successfully indexed {len(docs)} documents to Pinecone index")
>>>>>>> 6c61fd3b


def _log_metadata(index_type: IndexType) -> None:
    """Log metadata about the indexing process."""
    prompt = """
    You are a friendly chatbot. \
    You can answer questions about ZenML, its features and its use cases. \
    You respond in a concise, technically credible tone. \
    You ONLY use the context from the ZenML documentation to provide relevant answers. \
    You do not make up answers or provide opinions that you don't have information to support. \
    If you are unsure or don't know, just say so. \
    """

    client = Client()

    if index_type == IndexType.ELASTICSEARCH:
        es_host = client.get_secret(SECRET_NAME_ELASTICSEARCH).secret_values[
            "elasticsearch_host"
        ]
        connection_details = {
            "host": es_host,
            "api_key": "*********",
        }
        store_name = "elasticsearch"
    elif index_type == IndexType.POSTGRES:
        store_name = "pgvector"
        connection_details = {
            "user": client.get_secret(SECRET_NAME).secret_values[
                "supabase_user"
            ],
            "password": "**********",
            "host": client.get_secret(SECRET_NAME).secret_values[
                "supabase_host"
            ],
            "port": client.get_secret(SECRET_NAME).secret_values[
                "supabase_port"
            ],
            "dbname": "postgres",
        }
    elif index_type == IndexType.PINECONE:
        store_name = "pinecone"
        connection_details = {
            "api_key": "**********",
            "environment": client.get_secret(
                SECRET_NAME_PINECONE
            ).secret_values["pinecone_env"],
        }

    log_metadata(
        metadata={
            "embeddings": {
                "model": EMBEDDINGS_MODEL,
                "dimensionality": EMBEDDING_DIMENSIONALITY,
                "model_url": Uri(f"https://huggingface.co/{EMBEDDINGS_MODEL}"),
            },
            "prompt": {
                "content": prompt,
            },
            "vector_store": {
                "name": store_name,
                "connection_details": connection_details,
            },
        },
        infer_model=True,
    )<|MERGE_RESOLUTION|>--- conflicted
+++ resolved
@@ -832,32 +832,7 @@
         documents (str): JSON string containing the documents to index.
         model_version (str): Name of the model version.
     """
-<<<<<<< HEAD
-    client = Client()
-    pinecone_api_key = client.get_secret(SECRET_NAME_PINECONE).secret_values[
-        "pinecone_api_key"
-    ]
-    index_name = client.get_secret(SECRET_NAME_PINECONE).secret_values.get(
-        "pinecone_index", "zenml-docs"
-    )
-
-    # Initialize Pinecone
-    pc = Pinecone(api_key=pinecone_api_key)
-
-    # Create index if it doesn't exist
-    if index_name not in pc.list_indexes().names():
-        pc.create_index(
-            name=index_name,
-            dimension=EMBEDDING_DIMENSIONALITY,
-            metric="cosine",
-            spec=ServerlessSpec(cloud="aws", region="us-east-1"),
-        )
-
-    # Get the index
-    index = pc.Index(index_name)
-=======
     index = get_pinecone_client(model_version_stage=model_version_stage)
->>>>>>> 6c61fd3b
 
     # Load documents
     docs = json.loads(documents)
@@ -895,13 +870,7 @@
     if batch:
         index.upsert(vectors=batch)
 
-<<<<<<< HEAD
-    logger.info(
-        f"Successfully indexed {len(docs)} documents to Pinecone index '{index_name}'"
-    )
-=======
     logger.info(f"Successfully indexed {len(docs)} documents to Pinecone index")
->>>>>>> 6c61fd3b
 
 
 def _log_metadata(index_type: IndexType) -> None:
