--- conflicted
+++ resolved
@@ -23,10 +23,6 @@
 import json
 import logging
 import math
-<<<<<<< HEAD
-from enum import Enum
-from typing import Annotated, Any, Dict, List, Tuple
-=======
 import warnings
 from enum import Enum
 from typing import Annotated, Any, Dict, List, Tuple
@@ -38,7 +34,6 @@
     category=FutureWarning,
     module="transformers.tokenization_utils_base",
 )
->>>>>>> 8b8bb8d6
 
 from constants import (
     CHUNK_OVERLAP,
@@ -53,16 +48,7 @@
 from sentence_transformers import SentenceTransformer
 from structures import Document
 from utils.llm_utils import get_db_conn, get_es_client, split_documents
-<<<<<<< HEAD
-from zenml import (
-    ArtifactConfig,
-    log_artifact_metadata,
-    log_model_metadata,
-    step,
-)
-=======
 from zenml import ArtifactConfig, log_metadata, step
->>>>>>> 8b8bb8d6
 from zenml.client import Client
 from zenml.metadata.metadata_types import Uri
 
