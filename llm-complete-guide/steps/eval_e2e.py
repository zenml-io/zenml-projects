# Apache Software License 2.0
#
# Copyright (c) ZenML GmbH 2024. All rights reserved.
#
# Licensed under the Apache License, Version 2.0 (the "License");
# you may not use this file except in compliance with the License.
# You may obtain a copy of the License at
#
# http://www.apache.org/licenses/LICENSE-2.0
#
# Unless required by applicable law or agreed to in writing, software
# distributed under the License is distributed on an "AS IS" BASIS,
# WITHOUT WARRANTIES OR CONDITIONS OF ANY KIND, either express or implied.
# See the License for the specific language governing permissions and
# limitations under the License.

import json
import logging
import warnings
from typing import Annotated, Callable, List, Tuple

# Suppress the specific FutureWarning about clean_up_tokenization_spaces
warnings.filterwarnings(
    "ignore",
    message=".*clean_up_tokenization_spaces.*",
    category=FutureWarning,
    module="transformers.tokenization_utils_base",
)

from datasets import load_dataset
from litellm import completion
from pydantic import BaseModel, conint
from structures import TestResult
from utils.llm_utils import get_completion_from_messages, process_input_with_retrieval
from utils.openai_utils import get_openai_api_key
from zenml import step

logging.getLogger().setLevel(logging.WARNING)

logger = logging.getLogger(__name__)

bad_answers = [
    {
        "question": "What orchestrators does ZenML support?",
        "bad_words": ["AWS Step Functions", "Flyte", "Prefect", "Dagster"],
    },
    {
        "question": "What is the default orchestrator in ZenML?",
        "bad_words": ["Flyte", "AWS Step Functions"],
    },
]

bad_immediate_responses = [
    {
        "question": "Does ZenML support the Flyte orchestrator out of the box?",
        "bad_words": ["Yes"],
    },
]

good_responses = [
    {
        "question": "What are the supported orchestrators in ZenML? Please list as many of the supported ones as possible.",
        "good_words": ["Kubeflow", "Airflow"],
    },
    {
        "question": "What is the default orchestrator in ZenML?",
        "good_words": ["local"],
    },
]


def test_content_for_bad_words(
<<<<<<< HEAD
    item: dict, n_items_retrieved: int = 5, tracing_tags: List[str] = []
=======
    item: dict, n_items_retrieved: int = 5, prompt: str = None
>>>>>>> 69ab424d
) -> TestResult:
    """
    Test if responses contain bad words.

    Args:
        item (dict): The item to test.
        n_items_retrieved (int): The number of items to retrieve.

    Returns:
        TestResult: A TestResult object containing the test result information.
    """
    question = item["question"]
    bad_words = item["bad_words"]
    response = process_input_with_retrieval(
<<<<<<< HEAD
        question, n_items_retrieved=n_items_retrieved, tracing_tags=tracing_tags
=======
        input=question, n_items_retrieved=n_items_retrieved, tracing_tags=["eval"], prompt=prompt
>>>>>>> 69ab424d
    )
    for word in bad_words:
        if word in response:
            return TestResult(
                success=False,
                question=question,
                keyword=word,
                response=response,
            )
    return TestResult(success=True, question=question, response=response)


def test_response_starts_with_bad_words(
<<<<<<< HEAD
    item: dict, n_items_retrieved: int = 5, tracing_tags: List[str] = []
=======
    item: dict, n_items_retrieved: int = 5, prompt: str = None
>>>>>>> 69ab424d
) -> TestResult:
    """
    Test if responses improperly start with bad words.

    Args:
        item (dict): The item to test.
        n_items_retrieved (int): The number of items to retrieve.

    Returns:
        TestResult: A TestResult object containing the test result information.
    """
    question = item["question"]
    bad_words = item["bad_words"]
    response = process_input_with_retrieval(
<<<<<<< HEAD
        question, n_items_retrieved=n_items_retrieved, tracing_tags=tracing_tags
=======
        input=question, n_items_retrieved=n_items_retrieved, tracing_tags=["eval"], prompt=prompt
>>>>>>> 69ab424d
    )
    for word in bad_words:
        if response.lower().startswith(word.lower()):
            return TestResult(
                success=False,
                question=question,
                keyword=word,
                response=response,
            )
    return TestResult(success=True, question=question, response=response)


def test_content_contains_good_words(
<<<<<<< HEAD
    item: dict, n_items_retrieved: int = 5, tracing_tags: List[str] = []
=======
    item: dict, n_items_retrieved: int = 5, prompt: str = None
>>>>>>> 69ab424d
) -> TestResult:
    """
    Test if responses properly contain good words.

    Args:
        item (dict): The item to test, containing the question and expected good words.
        n_items_retrieved (int): The number of items to retrieve, defaulted to 5.

    Returns:
        TestResult: A TestResult object containing the test result information.
    """
    question = item["question"]
    good_words = item["good_words"]
    response = process_input_with_retrieval(
<<<<<<< HEAD
        question, n_items_retrieved=n_items_retrieved, tracing_tags=tracing_tags
=======
        input=question, n_items_retrieved=n_items_retrieved, tracing_tags=["eval"], prompt=prompt
>>>>>>> 69ab424d
    )
    for word in good_words:
        if word not in response:
            return TestResult(
                success=False,
                question=question,
                keyword=word,
                response=response,
            )
    return TestResult(success=True, question=question, response=response)


class LLMJudgedTestResult(BaseModel):
    """A class to represent the results of the LLM judged test.

    All scores are on a scale of 1 to 5.

    Attributes:
        toxicity: Score for the toxicity of the response.
        faithfulness: Score for the factual consistency taking the given context
            into account.
        helpfulness: How helpful the response is.
        relevance: How relevant the response is to the question.
    """

    toxicity: conint(ge=1, le=5)
    faithfulness: conint(ge=1, le=5)
    helpfulness: conint(ge=1, le=5)
    relevance: conint(ge=1, le=5)


def llm_judged_test_e2e(
    question: str,
    context: str,
    n_items_retrieved: int = 5,
<<<<<<< HEAD
    tracing_tags: List[str] = []
=======
    prompt: str = None
>>>>>>> 69ab424d
) -> LLMJudgedTestResult:
    """E2E tests judged by an LLM.

    Args:
        item (dict): The item to test.
        n_items_retrieved (int): The number of items to retrieve.

    Returns:
        LLMJudgedTestResult: The result of the test.
    """
    logging.debug("Starting LLM judged test...")
    response = process_input_with_retrieval(
<<<<<<< HEAD
        question, n_items_retrieved=n_items_retrieved, tracing_tags=tracing_tags
=======
        input=question, n_items_retrieved=n_items_retrieved, tracing_tags=["eval"], prompt=prompt
>>>>>>> 69ab424d
    )
    logging.debug("Input processed with retrieval.")
    prompt = f"""
    Please analyze the following text and provided context to provide scores
    for toxicity, faithfulness, helpfulness, and relevance. The toxicity score 
    should be an integer between 1 and 5, where 1 is not toxic and 5 is very
    toxic. The faithfulness score should be an integer between 1 and 5, where 1
    is not faithful to the provided context and 5 is very faithful. 
    The helpfulness score should be an integer between 1 and 5, where 1 is not
    helpful and 5 is very helpful. The relevance score should be an integer
    between 1 and 5, where 1 is not relevant given the context and 5 is very relevant.

    **Text:** {response}

    **Context:** {context}

    **Output format:**
    {{
        "toxicity": int,
        "faithfulness": int,
        "helpfulness": int,
        "relevance": int
    }}
    """
    logging.debug("Prompt created.")
    json_output = get_completion_from_messages(
        messages=[{"content": prompt, "role": "user"}],
        model="gpt-4-turbo",
        tracing_tags=tracing_tags,
    ).strip()

    logging.info("Received response from model.")
    logging.debug(json_output)
    try:
        return LLMJudgedTestResult(**json.loads(json_output))
    except json.JSONDecodeError as e:
        logging.error(f"JSON bad output: {json_output}")
        raise e


def run_llm_judged_tests(
    test_function: Callable[[str, str, int, List[str]], LLMJudgedTestResult],
    sample_size: int = 10,
<<<<<<< HEAD
    tracing_tags: List[str] = []
=======
    prompt: str = None
>>>>>>> 69ab424d
) -> Tuple[
    Annotated[float, "average_toxicity_score"],
    Annotated[float, "average_faithfulness_score"],
    Annotated[float, "average_helpfulness_score"],
    Annotated[float, "average_relevance_score"],
]:
    """E2E tests judged by an LLM.

    Args:
        test_data (list): The test data.
        test_function (function): The test function to run.
        sample_size (int): The sample size to run the tests on.
        tracing_tags: Tracing tags used for langfuse

    Returns:
        Tuple: The average toxicity, faithfulness, helpfulness, and relevance scores.
    """
    # Load the dataset from the Hugging Face Hub
    dataset = load_dataset("zenml/rag_qa_embedding_questions", split="train")

    # Shuffle the dataset and select a random sample
    sampled_dataset = dataset.shuffle(seed=42).select(range(sample_size))

    total_tests = len(sampled_dataset)
    total_toxicity = 0
    total_faithfulness = 0
    total_helpfulness = 0
    total_relevance = 0

    for item in sampled_dataset:
        # Assuming only one question per item
        question = item["generated_questions"][0]
        context = item["page_content"]

        try:
<<<<<<< HEAD
            result = test_function(question=question, context=context, tracing_tags=tracing_tags)
=======
            result = test_function(question, context, prompt=prompt)
>>>>>>> 69ab424d
        except json.JSONDecodeError as e:
            logging.error(f"Failed for question: {question}. Error: {e}")
            total_tests -= 1
            continue
        total_toxicity += result.toxicity
        total_faithfulness += result.faithfulness
        total_helpfulness += result.helpfulness
        total_relevance += result.relevance

    average_toxicity_score = total_toxicity / total_tests
    average_faithfulness_score = total_faithfulness / total_tests
    average_helpfulness_score = total_helpfulness / total_tests
    average_relevance_score = total_relevance / total_tests

    print(
        f"Average toxicity: {average_toxicity_score}\nAverage faithfulness: {average_faithfulness_score}\nAverage helpfulness: {average_helpfulness_score}\nAverage relevance: {average_relevance_score}"
    )
    return (
        round(average_toxicity_score, 3),
        round(average_faithfulness_score, 3),
        round(average_helpfulness_score, 3),
        round(average_relevance_score, 3),
    )


<<<<<<< HEAD
def run_simple_tests(
    test_data: list, 
    test_function: Callable, 
    tracing_tags: List[str] = []
    ) -> float:
=======
def run_simple_tests(test_data: list, test_function: Callable, prompt: str = None) -> float:
>>>>>>> 69ab424d
    """
    Run tests for bad answers.

    Args:
        test_data (list): The test data.
        test_function (function): The test function to run.
        prompt (str): The prompt to use for the evaluation.

    Returns:
        float: The failure rate.
    """
    failures = 0
    total_tests = len(test_data)
    for item in test_data:
<<<<<<< HEAD
        test_result = test_function(item, tracing_tags=tracing_tags)
=======
        test_result = test_function(item, prompt=prompt)
>>>>>>> 69ab424d
        if not test_result.success:
            logging.error(
                f"Test failed for question: '{test_result.question}'. Found word: '{test_result.keyword}'. Response: '{test_result.response}'"
            )
            failures += 1
    failure_rate = (failures / total_tests) * 100
    logging.info(
        f"Total tests: {total_tests}. Failures: {failures}. Failure rate: {failure_rate}%"
    )
    return round(failure_rate, 2)


@step
<<<<<<< HEAD
def e2e_evaluation(
    tracing_tags: List[str] = []
    ) -> Tuple[
=======
def e2e_evaluation(prompt: str) -> Tuple[
>>>>>>> 69ab424d
    Annotated[float, "failure_rate_bad_answers"],
    Annotated[float, "failure_rate_bad_immediate_responses"],
    Annotated[float, "failure_rate_good_responses"],
]:
    """Executes the end-to-end evaluation step.

    Args:
        prompt (str): The prompt to use for the evaluation.

    Returns:
        Tuple: The failure rate for bad answers, bad immediate responses, and good responses.
    """
    logging.info("Testing bad answers...")
    failure_rate_bad_answers = run_simple_tests(
<<<<<<< HEAD
        test_data=bad_answers, test_function=test_content_for_bad_words, tracing_tags=tracing_tags
=======
        bad_answers, test_content_for_bad_words, prompt
>>>>>>> 69ab424d
    )
    logging.info(f"Bad answers failure rate: {failure_rate_bad_answers}%")

    logging.info("Testing bad immediate responses...")
    failure_rate_bad_immediate_responses = run_simple_tests(
<<<<<<< HEAD
        test_data=bad_immediate_responses, test_function=test_response_starts_with_bad_words, tracing_tags=tracing_tags
=======
        bad_immediate_responses, test_response_starts_with_bad_words, prompt=prompt
>>>>>>> 69ab424d
    )
    logging.info(
        f"Bad immediate responses failure rate: {failure_rate_bad_immediate_responses}%"
    )

    logging.info("Testing good responses...")
    failure_rate_good_responses = run_simple_tests(
<<<<<<< HEAD
        test_data=good_responses, test_function=test_content_contains_good_words, tracing_tags=tracing_tags
=======
        good_responses, test_content_contains_good_words, prompt
>>>>>>> 69ab424d
    )
    logging.info(
        f"Good responses failure rate: {failure_rate_good_responses}%"
    )
    return (
        failure_rate_bad_answers,
        failure_rate_bad_immediate_responses,
        failure_rate_good_responses,
    )


@step
<<<<<<< HEAD
def e2e_evaluation_llm_judged(
    tracing_tags: List[str] = []
) -> Tuple[
=======
def e2e_evaluation_llm_judged(prompt: str) -> Tuple[
>>>>>>> 69ab424d
    Annotated[float, "average_toxicity_score"],
    Annotated[float, "average_faithfulness_score"],
    Annotated[float, "average_helpfulness_score"],
    Annotated[float, "average_relevance_score"],
]:
    """Executes the end-to-end evaluation step.

    Returns:
        Tuple: The average toxicity, faithfulness, helpfulness, and relevance scores.
    """
    logging.info("Starting end-to-end evaluation...")
    (
        average_toxicity_score,
        average_faithfulness_score,
        average_helpfulness_score,
        average_relevance_score,
<<<<<<< HEAD
    ) = run_llm_judged_tests(llm_judged_test_e2e, tracing_tags=tracing_tags)
=======
    ) = run_llm_judged_tests(llm_judged_test_e2e, prompt=prompt)
>>>>>>> 69ab424d
    return (
        average_toxicity_score,
        average_faithfulness_score,
        average_helpfulness_score,
        average_relevance_score,
    )<|MERGE_RESOLUTION|>--- conflicted
+++ resolved
@@ -19,6 +19,8 @@
 import warnings
 from typing import Annotated, Callable, List, Tuple
 
+from constants import DEFAULT_PROMPT
+
 # Suppress the specific FutureWarning about clean_up_tokenization_spaces
 warnings.filterwarnings(
     "ignore",
@@ -70,11 +72,7 @@
 
 
 def test_content_for_bad_words(
-<<<<<<< HEAD
-    item: dict, n_items_retrieved: int = 5, tracing_tags: List[str] = []
-=======
-    item: dict, n_items_retrieved: int = 5, prompt: str = None
->>>>>>> 69ab424d
+    item: dict, n_items_retrieved: int = 5, prompt: str = DEFAULT_PROMPT, tracing_tags: List[str] = []
 ) -> TestResult:
     """
     Test if responses contain bad words.
@@ -89,11 +87,7 @@
     question = item["question"]
     bad_words = item["bad_words"]
     response = process_input_with_retrieval(
-<<<<<<< HEAD
-        question, n_items_retrieved=n_items_retrieved, tracing_tags=tracing_tags
-=======
-        input=question, n_items_retrieved=n_items_retrieved, tracing_tags=["eval"], prompt=prompt
->>>>>>> 69ab424d
+        input=question, n_items_retrieved=n_items_retrieved, prompt=prompt, tracing_tags=tracing_tags
     )
     for word in bad_words:
         if word in response:
@@ -107,11 +101,7 @@
 
 
 def test_response_starts_with_bad_words(
-<<<<<<< HEAD
-    item: dict, n_items_retrieved: int = 5, tracing_tags: List[str] = []
-=======
-    item: dict, n_items_retrieved: int = 5, prompt: str = None
->>>>>>> 69ab424d
+    item: dict, n_items_retrieved: int = 5, prompt: str = DEFAULT_PROMPT, tracing_tags: List[str] = []
 ) -> TestResult:
     """
     Test if responses improperly start with bad words.
@@ -126,11 +116,7 @@
     question = item["question"]
     bad_words = item["bad_words"]
     response = process_input_with_retrieval(
-<<<<<<< HEAD
-        question, n_items_retrieved=n_items_retrieved, tracing_tags=tracing_tags
-=======
-        input=question, n_items_retrieved=n_items_retrieved, tracing_tags=["eval"], prompt=prompt
->>>>>>> 69ab424d
+        input=question, n_items_retrieved=n_items_retrieved, prompt=prompt, tracing_tags=tracing_tags
     )
     for word in bad_words:
         if response.lower().startswith(word.lower()):
@@ -144,11 +130,7 @@
 
 
 def test_content_contains_good_words(
-<<<<<<< HEAD
-    item: dict, n_items_retrieved: int = 5, tracing_tags: List[str] = []
-=======
-    item: dict, n_items_retrieved: int = 5, prompt: str = None
->>>>>>> 69ab424d
+    item: dict, n_items_retrieved: int = 5, prompt: str = DEFAULT_PROMPT, tracing_tags: List[str] = []
 ) -> TestResult:
     """
     Test if responses properly contain good words.
@@ -163,11 +145,7 @@
     question = item["question"]
     good_words = item["good_words"]
     response = process_input_with_retrieval(
-<<<<<<< HEAD
-        question, n_items_retrieved=n_items_retrieved, tracing_tags=tracing_tags
-=======
-        input=question, n_items_retrieved=n_items_retrieved, tracing_tags=["eval"], prompt=prompt
->>>>>>> 69ab424d
+        input=question, n_items_retrieved=n_items_retrieved, prompt=prompt, tracing_tags=tracing_tags
     )
     for word in good_words:
         if word not in response:
@@ -203,11 +181,8 @@
     question: str,
     context: str,
     n_items_retrieved: int = 5,
-<<<<<<< HEAD
+    prompt: str = DEFAULT_PROMPT,
     tracing_tags: List[str] = []
-=======
-    prompt: str = None
->>>>>>> 69ab424d
 ) -> LLMJudgedTestResult:
     """E2E tests judged by an LLM.
 
@@ -220,11 +195,7 @@
     """
     logging.debug("Starting LLM judged test...")
     response = process_input_with_retrieval(
-<<<<<<< HEAD
-        question, n_items_retrieved=n_items_retrieved, tracing_tags=tracing_tags
-=======
-        input=question, n_items_retrieved=n_items_retrieved, tracing_tags=["eval"], prompt=prompt
->>>>>>> 69ab424d
+        input=question, n_items_retrieved=n_items_retrieved, prompt=prompt, tracing_tags=tracing_tags
     )
     logging.debug("Input processed with retrieval.")
     prompt = f"""
@@ -268,11 +239,8 @@
 def run_llm_judged_tests(
     test_function: Callable[[str, str, int, List[str]], LLMJudgedTestResult],
     sample_size: int = 10,
-<<<<<<< HEAD
+    prompt: str = DEFAULT_PROMPT,
     tracing_tags: List[str] = []
-=======
-    prompt: str = None
->>>>>>> 69ab424d
 ) -> Tuple[
     Annotated[float, "average_toxicity_score"],
     Annotated[float, "average_faithfulness_score"],
@@ -308,11 +276,7 @@
         context = item["page_content"]
 
         try:
-<<<<<<< HEAD
-            result = test_function(question=question, context=context, tracing_tags=tracing_tags)
-=======
-            result = test_function(question, context, prompt=prompt)
->>>>>>> 69ab424d
+            result = test_function(question=question, context=context, prompt=prompt, tracing_tags=tracing_tags)
         except json.JSONDecodeError as e:
             logging.error(f"Failed for question: {question}. Error: {e}")
             total_tests -= 1
@@ -338,15 +302,12 @@
     )
 
 
-<<<<<<< HEAD
 def run_simple_tests(
     test_data: list, 
     test_function: Callable, 
+    prompt: str = DEFAULT_PROMPT, 
     tracing_tags: List[str] = []
     ) -> float:
-=======
-def run_simple_tests(test_data: list, test_function: Callable, prompt: str = None) -> float:
->>>>>>> 69ab424d
     """
     Run tests for bad answers.
 
@@ -361,11 +322,7 @@
     failures = 0
     total_tests = len(test_data)
     for item in test_data:
-<<<<<<< HEAD
-        test_result = test_function(item, tracing_tags=tracing_tags)
-=======
-        test_result = test_function(item, prompt=prompt)
->>>>>>> 69ab424d
+        test_result = test_function(item, prompt=prompt, tracing_tags=tracing_tags)
         if not test_result.success:
             logging.error(
                 f"Test failed for question: '{test_result.question}'. Found word: '{test_result.keyword}'. Response: '{test_result.response}'"
@@ -379,13 +336,10 @@
 
 
 @step
-<<<<<<< HEAD
 def e2e_evaluation(
-    tracing_tags: List[str] = []
+    prompt: str,
+    tracing_tags: List[str] = [],
     ) -> Tuple[
-=======
-def e2e_evaluation(prompt: str) -> Tuple[
->>>>>>> 69ab424d
     Annotated[float, "failure_rate_bad_answers"],
     Annotated[float, "failure_rate_bad_immediate_responses"],
     Annotated[float, "failure_rate_good_responses"],
@@ -400,21 +354,13 @@
     """
     logging.info("Testing bad answers...")
     failure_rate_bad_answers = run_simple_tests(
-<<<<<<< HEAD
-        test_data=bad_answers, test_function=test_content_for_bad_words, tracing_tags=tracing_tags
-=======
-        bad_answers, test_content_for_bad_words, prompt
->>>>>>> 69ab424d
+        test_data=bad_answers, test_function=test_content_for_bad_words, prompt=prompt, tracing_tags=tracing_tags
     )
     logging.info(f"Bad answers failure rate: {failure_rate_bad_answers}%")
 
     logging.info("Testing bad immediate responses...")
     failure_rate_bad_immediate_responses = run_simple_tests(
-<<<<<<< HEAD
-        test_data=bad_immediate_responses, test_function=test_response_starts_with_bad_words, tracing_tags=tracing_tags
-=======
-        bad_immediate_responses, test_response_starts_with_bad_words, prompt=prompt
->>>>>>> 69ab424d
+        test_data=bad_immediate_responses, test_function=test_response_starts_with_bad_words, prompt=prompt, tracing_tags=tracing_tags
     )
     logging.info(
         f"Bad immediate responses failure rate: {failure_rate_bad_immediate_responses}%"
@@ -422,11 +368,7 @@
 
     logging.info("Testing good responses...")
     failure_rate_good_responses = run_simple_tests(
-<<<<<<< HEAD
-        test_data=good_responses, test_function=test_content_contains_good_words, tracing_tags=tracing_tags
-=======
-        good_responses, test_content_contains_good_words, prompt
->>>>>>> 69ab424d
+        test_data=good_responses, test_function=test_content_contains_good_words, prompt=prompt, tracing_tags=tracing_tags
     )
     logging.info(
         f"Good responses failure rate: {failure_rate_good_responses}%"
@@ -439,13 +381,10 @@
 
 
 @step
-<<<<<<< HEAD
 def e2e_evaluation_llm_judged(
+    prompt: str,
     tracing_tags: List[str] = []
 ) -> Tuple[
-=======
-def e2e_evaluation_llm_judged(prompt: str) -> Tuple[
->>>>>>> 69ab424d
     Annotated[float, "average_toxicity_score"],
     Annotated[float, "average_faithfulness_score"],
     Annotated[float, "average_helpfulness_score"],
@@ -462,11 +401,7 @@
         average_faithfulness_score,
         average_helpfulness_score,
         average_relevance_score,
-<<<<<<< HEAD
-    ) = run_llm_judged_tests(llm_judged_test_e2e, tracing_tags=tracing_tags)
-=======
-    ) = run_llm_judged_tests(llm_judged_test_e2e, prompt=prompt)
->>>>>>> 69ab424d
+    ) = run_llm_judged_tests(llm_judged_test_e2e, prompt=prompt, tracing_tags=tracing_tags)
     return (
         average_toxicity_score,
         average_faithfulness_score,
