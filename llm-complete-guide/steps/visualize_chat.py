--- conflicted
+++ resolved
@@ -1,13 +1,11 @@
 from typing import Any, Dict
+
 from typing_extensions import Annotated
-<<<<<<< HEAD
 from zenml import get_step_context, log_metadata, step
 from zenml.metadata.metadata_types import Uri
-=======
-from zenml import log_metadata, pipeline, step
->>>>>>> 7bf314e3
 from zenml.types import HTMLString
 from zenml.utils.dashboard_utils import get_model_version_url
+
 
 @step(enable_cache=False)
 def create_chat_interface(
