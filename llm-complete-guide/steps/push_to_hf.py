--- conflicted
+++ resolved
@@ -22,8 +22,4 @@
     combined_dataset = DatasetDict(
         {"train": train_dataset, "test": test_dataset}
     )
-<<<<<<< HEAD
-    combined_dataset.push_to_hub(dataset_name)
-=======
-    combined_dataset.push_to_hub(f"zenml/{ARGILLA_DATASET_NAME}")
->>>>>>> 8a8575d3
+    combined_dataset.push_to_hub(dataset_name)