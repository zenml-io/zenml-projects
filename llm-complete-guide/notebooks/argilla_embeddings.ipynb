--- conflicted
+++ resolved
@@ -6,11 +6,7 @@
    "source": [
     "# Fine-tuning custom embedding models on synthetic data\n",
     "\n",
-<<<<<<< HEAD
-    "Bootstrapping and maintaining production-ready RAG pipelines, requires optimizaiton various components like the LLM, vector database, embeddings and rerankers. Within this notbeook we will showcase how you can optimize and maintain your embedding models through synthetic data and human feedback. Besides ZenML, we will do this by using two open source libraries: `argilla` and `distilabel`. Both of these libraries focus optimizing model outputs through improving data quality, however, each one of them take a diferent approach to tackle the same problem. `distilabel` provides a scalable and reliable approach to distilling knowledge from LLMs by generating synthetic data or providing AI feedback with LLMs as judges. `argilla` enables AI engineers and domain experts to collaborate on data projects by allowing them to organize and explore data through within an interactive and engagig UI. Both libraries can be used individually but they work better together.\n",
-=======
     "Bootstrapping and maintaining production-ready RAG pipelines, requires optimising various components like the LLM, vector database, embeddings and rerankers. Within this notbeook we will showcase how you can optimize and maintain your embedding models through synthetic data and human feedback. Besides ZenML, we will do this by using two open source libraries: `argilla` and `distilabel`. Both of these libraries focus optimizing model outputs through improving data quality, however, each one of them take a diferent approach to tackle the same problem. `distilabel` provides a scalable and reliable approach to distilling knowledge from LLMs by generating synthetic data or providing AI feedback with LLMs as judges. `argilla` enables AI engineers and domain experts to collaborate on data projects by allowing them to organize and explore data through within an interactive and engagig UI. Both libraries can be used individually but they work better together.\n",
->>>>>>> 656746b7
     "\n",
     "- ⚗️ distilabel is a framework for synthetic data and AI feedback - [docs](distilabel.argilla.io)\n",
     "- Argilla is a collaboration tool for AI engineers and domain experts to build high-quality datasets - [docs](docs.argilla.io)"
@@ -22,26 +18,15 @@
    "source": [
     "## The dataset - vibe check\n",
     "\n",
-<<<<<<< HEAD
     "Before starting any project, it is always important to look at your data. Our data is publicly [available on the Hugging Face Hub](https://huggingface.co/datasets/zenml/rag_qa_embedding_questions_0_60_0) so we can have a quick look through their dataset viewer within an embedded iFrame. \n",
-=======
-    "Before starting any project, it is always important to look at your data. Our data is publicly [available on the Hugging Face Hub](https://huggingface.co/datasets/zenml/rag_qa_embedding_questions_0_60_0) so we can have a quick look through [their dataset viewer within an embedded iFrame](https://huggingface.co/docs/hub/datasets-viewer-embed). \n",
->>>>>>> 656746b7
     "\n",
     "As we can see, our dataset contains a column called `page_content`, which was obtained from the ZenML docs.\n",
     "\n",
     "TODO: add context about `page_content`, chunking etc. Could we look into semantic chunking?\n",
-<<<<<<< HEAD
     "\n",
     "<iframe src=\"https://huggingface.co/datasets/zenml/rag_qa_embedding_questions_0_60_0/embed/viewer\" frameborder=\"0\" width=\"100%\" height=\"560px\"></iframe>\n",
     "\n",
     "Alternatively, we can load the entire dataset to disk with `datasets.load_dataset`. There is only a single split (`train`), which we will provide as argument to the function."
-=======
-    "\n",
-    "<iframe src=\"https://huggingface.co/datasets/zenml/rag_qa_embedding_questions_0_60_0/embed/viewer\" frameborder=\"0\" width=\"100%\" height=\"560px\"></iframe>\n",
-    "\n",
-    "Alternatively, we can load the entire dataset to disk with `datasets.load_dataset`."
->>>>>>> 656746b7
    ]
   },
   {
@@ -54,11 +39,7 @@
     "\n",
     "repo_name = \"zenml/rag_qa_embedding_questions_0_60_0\"\n",
     "\n",
-<<<<<<< HEAD
     "dataset = load_dataset(repo_name, split=\"train\")\n",
-=======
-    "dataset = load_dataset(repo_name)\n",
->>>>>>> 656746b7
     "\n",
     "dataset"
    ]
@@ -105,11 +86,7 @@
     "\n",
     "with Pipeline(name=\"generate_embedding_queries\") as pipeline:\n",
     "    load_dataset = LoadDataFromHub(\n",
-<<<<<<< HEAD
-    "        num_examples=10,  # uncomment this for demo purposes\n",
-=======
     "        num_examples=15,  # uncomment this for demo purposes\n",
->>>>>>> 656746b7
     "        output_mappings={\"page_content\": \"anchor\"},\n",
     "    )\n",
     "    generate_sentence_pair = GenerateSentencePair(\n",
@@ -224,7 +201,6 @@
     "combined_distiset.push_to_hub(\n",
     "    repo_id=\"zenml/rag_qa_embedding_questions_0_60_0_distilabel\",\n",
     "    token=os.getenv(\"HUGGINGFACE_API_KEY\"),\n",
-<<<<<<< HEAD
     "    create_pr=True, # TODO: why?\n",
     ")"
    ]
@@ -406,8 +382,6 @@
     "\n",
     "model = SentenceTransformer(\n",
     "    model_id, device=\"cuda\" if torch.cuda.is_available() else \"cpu\"\n",
-=======
->>>>>>> 656746b7
     ")"
    ]
   },
@@ -1005,11 +979,7 @@
    "name": "python",
    "nbconvert_exporter": "python",
    "pygments_lexer": "ipython3",
-<<<<<<< HEAD
    "version": "3.9.14"
-=======
-   "version": "3.10.14"
->>>>>>> 656746b7
   }
  },
  "nbformat": 4,
