--- conflicted
+++ resolved
@@ -1,13 +1,3 @@
-<<<<<<< HEAD
-from constants import (
-    DATASET_NAME_ARGILLA_EMBEDDINGS,
-    DATASET_NAME_DISTILABEL_EMBEDDINGS,
-    EMBEDDINGS_MODEL_MATRYOSHKA_DIMENSIONS,
-    EMBEDDINGS_MODEL_NAME_BASELINE,
-    EMBEDDINGS_MODEL_NAME_FINE_TUNED,
-    EMBEDDINGS_MODEL_NAME_ZENML,
-)
-=======
 #  Copyright (c) ZenML GmbH 2024. All Rights Reserved.
 #
 #  Licensed under the Apache License, Version 2.0 (the "License");
@@ -22,8 +12,14 @@
 #  or implied. See the License for the specific language governing
 #  permissions and limitations under the License.
 
-from constants import EMBEDDINGS_MODEL_NAME_ZENML
->>>>>>> 8a8575d3
+from constants import (
+    DATASET_NAME_ARGILLA_EMBEDDINGS,
+    DATASET_NAME_DISTILABEL_EMBEDDINGS,
+    EMBEDDINGS_MODEL_MATRYOSHKA_DIMENSIONS,
+    EMBEDDINGS_MODEL_NAME_BASELINE,
+    EMBEDDINGS_MODEL_NAME_FINE_TUNED,
+    EMBEDDINGS_MODEL_NAME_ZENML,
+)
 from steps.finetune_embeddings import (
     evaluate_base_model,
     evaluate_finetuned_model,
