--- conflicted
+++ resolved
@@ -19,14 +19,10 @@
 import pandas as pd
 from sklearn.base import ClassifierMixin
 from typing_extensions import Annotated
-<<<<<<< HEAD
-from zenml import ArtifactConfig, log_model_metadata, step
-=======
 from zenml import log_model_metadata
 from zenml.metadata.metadata_types import Uri
 
 from zenml import ArtifactConfig, step
->>>>>>> 8b8bb8d6
 from zenml.client import Client
 from zenml.enums import ArtifactType
 from zenml.integrations.mlflow.experiment_trackers import (
