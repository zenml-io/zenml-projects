--- conflicted
+++ resolved
@@ -1,10 +1,6 @@
 # Generate Daily Summary of Supabase Database using GPT-4 and ZenML
 
-<<<<<<< HEAD
-This project demonstrates how to create a daily summary of a [Supabase](https://supabase.com) database using [OpenAI GPT-4](https://openai.com/gpt4) and [ZenML](https://zenml.io). We use the YouTube video titles from [you-tldr](https://you-tldr.com) as an example and generate a summary of the last 24 hours of visitor activity. ZenML versions all data, allowing GPT-4 to compare the current summary to the previous one. The pipeline is executed daily using GitHub Actions and a deployed ZenML instance in Hugging Face Spaces.
-=======
-This project demonstrates how to create a daily summary of a Supabase database using OpenAI's GPT-4 and ZenML. We use the YouTube video titles from [you-tldr](https://you-tldr.com) as an example and generate a summary of the last 24 hours of visitor activity. ZenML versions all data, allowing GPT-4 to compare the current summary to the previous one. The pipeline is executed daily using GitHub Actions and [a deployed ZenML instance in Hugging Face Spaces](https://huggingface.co/docs/hub/spaces-sdks-docker-zenml).
->>>>>>> d2ae1a07
+This project demonstrates how to create a daily summary of a [Supabase](https://supabase.com) database using [OpenAI GPT-4](https://openai.com/gpt4) and [ZenML](https://zenml.io). We use the YouTube video titles from [you-tldr](https://you-tldr.com) as an example and generate a summary of the last 24 hours of visitor activity. ZenML versions all data, allowing GPT-4 to compare the current summary to the previous one. The pipeline is executed daily using GitHub Actions and a [a deployed ZenML instance in Hugging Face Spaces](https://huggingface.co/docs/hub/spaces-sdks-docker-zenml).
 
 The output of the pipeline posts the summary to a Slack channel:
 
