# End to End Customer Satisfaction Pipeline with ZenML 
[![PyPI - Python Version](https://img.shields.io/pypi/pyversions/zenml)](https://pypi.org/project/zenml/)

**Problem statement**:- For a given customer's historical data, predict the review score for the next order or purchase. I will be using the [Brazilian E-Commerce Public Dataset by Olist](https://www.kaggle.com/datasets/olistbr/brazilian-ecommerce) dataset. This dataset has information on 100,000 orders from 2016 to 2018 made at multiple marketplaces in Brazil. Its features allow viewing charges from various dimensions: from order status, price, payment, freight performance to customer location, product attributes and finally, reviews written by customers. The objective here is to predict the customer satisfaction score for a given order based on features like order status, price, payment, etc. I will be using the [ZenML framework](https://zenml.io/) to build a production-ready pipeline to predict the customer satisfaction score for the next order or purchase.

The purpose of this repository is to demonstrate how [ZenML](https://github.com/zenml-io/zenml) empowers your business to build and deploy machine learning pipelines in a multitude of ways:

* By offering you a framework or template to develop within
* By integrating with tools like MLflow for deployment, tracking and more
* By allowing you to build and deploy your machine learning pipelines easily 

## :snake: Python Requirements

Let's jump into the Python packages you need. Within the Python environment of your choice, run:

```bash
git clone https://github.com/zenml-io/zenfiles.git
cd customer_satisfaction
pip install -r requirements.txt
```

If you are running the `run_deployment.py` script, you will also need to install some integrations using ZenML:

```bash
zenml integration install mlflow -f
```

## :thumbsup: The Task

Our team at ZenML was looking for a project for our next Zenfile.We build an end-to-end pipeline for predicting the customer satisfaction score for the next order or purchase, which will help businesses make better decisions. We can't just train our model in our local system, and we need to serve the users, so we need it to be deployed in the cloud. We need machine learning pipelines for machine learning at scale, an end-to-end construct that orchestrates the flow of data into and output from a machine learning model (or set of multiple models). It includes raw data input, features, results, the machine learning model and model parameters, and prediction outputs. And All these capabilities are built on top of the ZenML framework.

We built a pipeline to predict the customer satisfaction score for the next order or purchase. We gave special consideration to ZenML standard pipeline and its steps, MLflow tracking to track our metrics and parameters, and MLflow deployment to deploy our model. 

Our standard training pipeline consists of several steps: 

* `ingest_data`:- This step will ingest the data and create a DataFrame.
* `clean_data`:- This step will clean the data and remove the unwanted columns. 
* `model_train`:- This step will train the model and save the model using [MLflow auto logging](https://www.mlflow.org/docs/latest/tracking.html). 
* `evaluation`:- This step will evaluate the model and save the metrics using MLflow autologging into the artifact store.  

### Depoloyment & Inference Pipeline 

We have another pipeline, the deployment_pipeline.py, that implements a continuous deployment workflow. It ingests and processes input data, trains a model and then (re)deploys the prediction server that serves the model if it meets our evaluation criteria which is r2 score, you can also set your own minimum r2 score.

In the deployment pipeline, ZenML's MLflow tracking integration is used for logging the hyperparameter values and the trained model itself and the model evaluation metrics -- as MLflow experiment tracking artifacts into the local MLflow backend. This pipeline also launches a local MLflow deployment server to serve the latest MLflow model if its accuracy is above a configured threshold.

The MLflow deployment server runs locally as a daemon process that will continue to run in the background after the example execution is complete.

The deployment pipeline has caching enabled to avoid re-training the model if the training data and hyperparameter values don't change. When a new model is trained and passes the accuracy threshold validation, the pipeline automatically updates the currently running MLflow deployment server to serve the new model instead of the old one.

We also have an inference pipeline that interacts with the continuous prediction server deployed to get online predictions based on live data. The inference pipeline simulates loading data from a dynamic external source and then uses that data to perform online predictions using the running MLflow prediction server.

![training_and_deployment_pipeline](_assets/training_and_deployment_pipeline.png)

## :notebook: Diving into the code

You have two pipelines to run, `run_pipeline.py`, a traditional ZenML Pipeline, and `run_deployment.py`, a continuous deployment pipeline. So, if you want to run `run_pipeline.py`, you can run the following command: 

```bash
python run_pipeline.py
```

And this will run the standard ZenML pipeline. If you want to run `run_deployment.py`, you can run the following command:

```bash
python run_deployment.py
```

We also made a live demo of this project using streamlit which you can find (here)[https://share.streamlit.io/ayush714/customer-satisfaction/main]. It takes some input features for the product and predicts the customer satisfaction rate using our trained models.  

## :question: FAQ

1. When running the continuous deployment pipeline, I get an error about ```No Step found for the name mlflow_deployer```.

Solution: It happens because your artifact store is overridden after running the continuous deployment pipeline. So, you need to delete the artifact store and rerun the pipeline. You can get the location of the artifact store by running the following command:

```bash
zenml artifact-store describe
``` 
and then you can delete the artifact store with the following command:
<<<<<<< HEAD

**Note**:- Following is a dangerous command, please give your path carefully, otherwise it may remove other folders in your computer.
=======
>>>>>>> 3ce0418d

```bash
rm -rf PATH
```

2. When running the continuous deployment pipeline, I get the following error: `No Environment component with name mlflow is currently registered.`

Solution: You forgot to install the MLflow integration in your ZenML environment. So, you need to install the MLflow integration by running the following command:

```bash
zenml integration install mlflow -f
```<|MERGE_RESOLUTION|>--- conflicted
+++ resolved
@@ -27,7 +27,7 @@
 
 ## :thumbsup: The Task
 
-Our team at ZenML was looking for a project for our next Zenfile.We build an end-to-end pipeline for predicting the customer satisfaction score for the next order or purchase, which will help businesses make better decisions. We can't just train our model in our local system, and we need to serve the users, so we need it to be deployed in the cloud. We need machine learning pipelines for machine learning at scale, an end-to-end construct that orchestrates the flow of data into and output from a machine learning model (or set of multiple models). It includes raw data input, features, results, the machine learning model and model parameters, and prediction outputs. And All these capabilities are built on top of the ZenML framework.
+We build an end-to-end pipeline for predicting the customer satisfaction score for the next order or purchase, which will help businesses make better decisions. We can't just train our model in our local system, and we need to serve the users, so we need it to be deployed in the cloud. We need machine learning pipelines for machine learning at scale, an end-to-end construct that orchestrates the flow of data into and output from a machine learning model (or set of multiple models). It includes raw data input, features, results, the machine learning model and model parameters, and prediction outputs. And All these capabilities are built on top of the ZenML framework.
 
 We built a pipeline to predict the customer satisfaction score for the next order or purchase. We gave special consideration to ZenML standard pipeline and its steps, MLflow tracking to track our metrics and parameters, and MLflow deployment to deploy our model. 
 
@@ -78,11 +78,8 @@
 zenml artifact-store describe
 ``` 
 and then you can delete the artifact store with the following command:
-<<<<<<< HEAD
 
 **Note**:- Following is a dangerous command, please give your path carefully, otherwise it may remove other folders in your computer.
-=======
->>>>>>> 3ce0418d
 
 ```bash
 rm -rf PATH
