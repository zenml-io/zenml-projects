{
 "cells": [
  {
   "cell_type": "markdown",
   "id": "63f7ab34",
   "metadata": {},
   "source": [
    "# 🌍 Overview\n",
    "\n",
    "This demo is a minimalistic MLOps project intended to showcase how to put ML workflows in production. It features: \n",
    "\n",
    "- A feature engineering pipeline that loads data and prepares it for training.\n",
    "- A training pipeline that loads the preprocessed dataset and trains a model.\n",
    "- A batch inference pipeline that runs predictions on the trained model with new data.\n",
    "- A stack switching and leveraging of Sagemaker step operator to outsource training to Cloud\n",
    "- An analysis of training artifacts and their lineage (including connection with W&B)\n",
    "\n",
    "<img src=\"_assets/pipeline_overview.png\" width=\"50%\" alt=\"Pipelines Overview\">"
   ]
  },
  {
   "cell_type": "markdown",
   "id": "66b2977c",
   "metadata": {},
   "source": [
    "# 👶 Step 0. Install Requirements\n",
    "\n",
    "Let's install ZenML to get started. First we'll install the latest version of\n",
    "ZenML as well as the `sklearn` and `xgboost` integration of ZenML:"
   ]
  },
  {
   "cell_type": "code",
   "execution_count": null,
   "id": "f76f562e",
   "metadata": {},
   "outputs": [],
   "source": [
    "! pip3 install -r requirements.txt\n",
    "! zenml integration install sklearn xgboost -y\n",
    "! zenml login https://1cf18d95-zenml.cloudinfra.zenml.io \n",
    "\n",
    "import IPython\n",
    "\n",
    "IPython.Application.instance().kernel.do_shutdown(restart=True)"
   ]
  },
  {
   "cell_type": "markdown",
   "id": "3b044374",
   "metadata": {},
   "source": [
    "Please wait for the installation to complete before running subsequent cells. At\n",
    "the end of the installation, the notebook kernel will automatically restart."
   ]
  },
  {
   "cell_type": "code",
   "execution_count": null,
   "id": "081d5616",
   "metadata": {},
   "outputs": [],
   "source": [
    "# Initialize ZenML and set the default stack\n",
    "!zenml init\n",
    "!zenml stack set local-sagemaker-step-operator-wandb"
   ]
  },
  {
   "cell_type": "code",
   "execution_count": null,
   "id": "79f775f2",
   "metadata": {},
   "outputs": [],
   "source": [
    "# Do the imports at the top\n",
    "from uuid import UUID\n",
    "\n",
    "import pandas as pd\n",
    "from pipelines import feature_engineering, training\n",
    "from sklearn.datasets import load_breast_cancer\n",
    "from steps import data_loader, inference_preprocessor\n",
    "from typing_extensions import Annotated\n",
    "from zenml import Model, get_step_context, pipeline, step\n",
    "from zenml.client import Client\n",
    "from zenml.logger import get_logger\n",
    "\n",
    "logger = get_logger(__name__)\n",
    "\n",
    "# Initialize the ZenML client to fetch objects from the ZenML Server\n",
    "client = Client()"
   ]
  },
  {
   "cell_type": "markdown",
   "id": "35e48460",
   "metadata": {},
   "source": [
    "## 🥇 Step 1: Load your data and execute feature engineering\n",
    "\n",
    "We'll start off by importing our data. In this quickstart we'll be working with\n",
    "[the Breast Cancer](https://archive.ics.uci.edu/dataset/17/breast+cancer+wisconsin+diagnostic) dataset\n",
    "which is publicly available on the UCI Machine Learning Repository. The task is a classification\n",
    "problem, to predict whether a patient is diagnosed with breast cancer or not.\n",
    "\n",
    "When you're getting started with a machine learning problem you'll want to do\n",
    "something similar to this: import your data and get it in the right shape for\n",
    "your training. ZenML mostly gets out of your way when you're writing your Python\n",
    "code, as you'll see from the following cell.\n",
    "\n",
    "<img src=\"_assets/feature_engineering_pipeline.png\" width=\"50%\" alt=\"Feature engineering pipeline\" />"
   ]
  },
  {
   "cell_type": "code",
   "execution_count": null,
   "id": "3cd974d1",
   "metadata": {},
   "outputs": [],
   "source": [
    "@step\n",
    "def data_loader_simplified(\n",
    "    random_state: int, is_inference: bool = False, target: str = \"target\"\n",
    ") -> Annotated[pd.DataFrame, \"dataset\"]:  # We name the dataset\n",
    "    \"\"\"Dataset reader step.\"\"\"\n",
    "    dataset = load_breast_cancer(as_frame=True)\n",
    "    inference_size = int(len(dataset.target) * 0.05)\n",
    "    dataset: pd.DataFrame = dataset.frame\n",
    "    inference_subset = dataset.sample(\n",
    "        inference_size, random_state=random_state\n",
    "    )\n",
    "    if is_inference:\n",
    "        dataset = inference_subset\n",
    "        dataset.drop(columns=target, inplace=True)\n",
    "    else:\n",
    "        dataset.drop(inference_subset.index, inplace=True)\n",
    "    dataset.reset_index(drop=True, inplace=True)\n",
    "    logger.info(f\"Dataset with {len(dataset)} records loaded!\")\n",
    "    return dataset"
   ]
  },
  {
   "cell_type": "markdown",
   "id": "1e8ba4c6",
   "metadata": {},
   "source": [
    "The whole function is decorated with the `@step` decorator, which\n",
    "tells ZenML to track this function as a step in the pipeline. This means that\n",
    "ZenML will automatically version, track, and cache the data that is produced by\n",
    "this function as an `artifact`. This is a very powerful feature, as it means that you can\n",
    "reproduce your data at any point in the future, even if the original data source\n",
    "changes or disappears. \n",
    "\n",
    "Note the use of the `typing` module's `Annotated` type hint in the output of the\n",
    "step. We're using this to give a name to the output of the step, which will make\n",
    "it possible to access it via a keyword later on.\n",
    "\n",
    "You'll also notice that we have included type hints for the outputs\n",
    "to the function. These are not only useful for anyone reading your code, but\n",
    "help ZenML process your data in a way appropriate to the specific data types."
   ]
  },
  {
   "cell_type": "markdown",
   "id": "b6286b67",
   "metadata": {},
   "source": [
    "ZenML is built in a way that allows you to experiment with your data and build\n",
    "your pipelines as you work, so if you want to call this function to see how it\n",
    "works, you can just call it directly. Here we take a look at the first few rows\n",
    "of your training dataset."
   ]
  },
  {
   "cell_type": "code",
   "execution_count": null,
   "id": "d838e2ea",
   "metadata": {},
   "outputs": [],
   "source": [
    "df = data_loader_simplified(random_state=42)\n",
    "df.head()"
   ]
  },
  {
   "cell_type": "markdown",
   "id": "28c05291",
   "metadata": {},
   "source": [
    "Everything looks as we'd expect and the values are all in the right format 🥳.\n",
    "\n",
    "We're now at the point where can bring this step (and some others) together into a single\n",
    "pipeline, the top-level organising entity for code in ZenML. Creating such a pipeline is\n",
    "as simple as adding a `@pipeline` decorator to a function. This specific\n",
    "pipeline doesn't return a value, but that option is available to you if you need."
   ]
  },
  {
   "cell_type": "code",
   "execution_count": null,
   "id": "b50a9537",
   "metadata": {},
   "outputs": [],
   "source": [
    "# let's see how feature engineering pipeline is implemented\n",
    "%pycat pipelines/feature_engineering.py"
   ]
  },
  {
   "cell_type": "markdown",
   "id": "7cd73c23",
   "metadata": {},
   "source": [
    "We're ready to run the pipeline now, which we can do just as with the step - by calling the\n",
    "pipeline function itself:"
   ]
  },
  {
   "cell_type": "code",
   "execution_count": null,
   "id": "1e0aa9af",
   "metadata": {},
   "outputs": [],
   "source": [
    "feature_engineering(random_state=42)"
   ]
  },
  {
   "cell_type": "markdown",
   "id": "1785c303",
   "metadata": {},
   "source": [
    "Let's run this again with a slightly different test size, to create more datasets:"
   ]
  },
  {
   "cell_type": "code",
   "execution_count": null,
   "id": "658c0570-2607-4b97-a72d-d45c92633e48",
   "metadata": {},
   "outputs": [],
   "source": [
    "feature_engineering(random_state=42, test_size=0.25)"
   ]
  },
  {
   "cell_type": "markdown",
   "id": "64bb7206",
   "metadata": {},
   "source": [
    "Notice the second time around, the data loader step was **cached**, while the rest of the pipeline was rerun. \n",
    "This is because ZenML automatically determined that nothing had changed in the data loader step, \n",
    "so it didn't need to rerun it."
   ]
  },
  {
   "cell_type": "markdown",
   "id": "5bc6849d-31ac-4c08-9ca2-cf7f5f35ccbf",
   "metadata": {},
   "source": [
    "Let's run this again with a slightly different test size and random state, to disable the cache and to create more datasets:"
   ]
  },
  {
   "cell_type": "code",
   "execution_count": null,
   "id": "1e1d8546",
   "metadata": {},
   "outputs": [],
   "source": [
    "feature_engineering(test_size=0.25, random_state=104)"
   ]
  },
  {
   "cell_type": "markdown",
   "id": "e8471f93",
   "metadata": {},
   "source": [
    "We can also fetch the pipeline from the server and view the results directly in the notebook:"
   ]
  },
  {
   "cell_type": "code",
   "execution_count": null,
   "id": "f208b200",
   "metadata": {},
   "outputs": [],
   "source": [
    "run = client.get_pipeline(\"feature_engineering\").last_run\n",
    "print(run.name)"
   ]
  },
  {
   "cell_type": "markdown",
   "id": "a037f09d",
   "metadata": {},
   "source": [
    "We can also see the data artifacts that were produced by the last step of the pipeline:"
   ]
  },
  {
   "cell_type": "code",
   "execution_count": null,
   "id": "34283e89",
   "metadata": {},
   "outputs": [],
   "source": [
    "run.steps[\"data_preprocessor\"].outputs"
   ]
  },
  {
   "cell_type": "code",
   "execution_count": null,
   "id": "bceb0312",
   "metadata": {},
   "outputs": [],
   "source": [
    "# Read one of the datasets. This is the one with a 0.25 test split\n",
    "run.steps[\"data_preprocessor\"].outputs[\"dataset_trn\"].load()"
   ]
  },
  {
   "cell_type": "markdown",
   "id": "26d26436",
   "metadata": {},
   "source": [
    "We can also get the artifacts directly. Each time you create a new pipeline run, a new `artifact version` is created.\n",
    "\n",
    "You can fetch these artifact and their versions using the `client`: "
   ]
  },
  {
   "cell_type": "code",
   "execution_count": null,
   "id": "c8f90647",
   "metadata": {},
   "outputs": [],
   "source": [
    "# Get artifact version from our run\n",
    "dataset_trn_artifact_version_via_run = run.steps[\"data_preprocessor\"].outputs[\n",
    "    \"dataset_trn\"\n",
    "]\n",
    "\n",
    "# Get latest version from client directly\n",
    "dataset_trn_artifact_version = client.get_artifact_version(\"dataset_trn\")\n",
    "\n",
    "# This should be true if our run is the latest run and no artifact has been produced\n",
    "#  in the intervening time\n",
    "dataset_trn_artifact_version_via_run.id == dataset_trn_artifact_version.id"
   ]
  },
  {
   "cell_type": "code",
   "execution_count": null,
   "id": "3f9d3dfd",
   "metadata": {},
   "outputs": [],
   "source": [
    "# Fetch the rest of the artifacts\n",
    "dataset_tst_artifact_version = client.get_artifact_version(\"dataset_tst\")\n",
    "preprocessing_pipeline_artifact_version = client.get_artifact_version(\n",
    "    \"preprocess_pipeline\"\n",
    ")"
   ]
  },
  {
   "cell_type": "markdown",
   "id": "7a7d1b04",
   "metadata": {},
   "source": [
    "If you started with a fresh install, then you would have two versions corresponding\n",
    "to the two pipelines that we ran above. We can even load a artifact version in memory:   "
   ]
  },
  {
   "cell_type": "code",
   "execution_count": null,
   "id": "c82aca75",
   "metadata": {},
   "outputs": [],
   "source": [
    "# Load an artifact to verify you can fetch it\n",
    "dataset_trn_artifact_version.load()"
   ]
  },
  {
   "cell_type": "markdown",
   "id": "5963509e",
   "metadata": {},
   "source": [
    "We'll use these artifacts from above in our next pipeline"
   ]
  },
  {
   "cell_type": "markdown",
   "id": "8c28b474",
   "metadata": {},
   "source": [
    "# ⌚ Step 2: Training pipeline"
   ]
  },
  {
   "cell_type": "markdown",
   "id": "87909827",
   "metadata": {},
   "source": [
    "Now that we have our data it makes sense to train some models to get a sense of\n",
    "how difficult the task is. The Breast Cancer dataset is sufficiently large and complex \n",
    "that it's unlikely we'll be able to train a model that behaves perfectly since the problem \n",
    "is inherently complex, but we can get a sense of what a reasonable baseline looks like.\n",
    "\n",
    "We'll start with two simple models, a SGD Classifier and a Random Forest\n",
    "Classifier, both batteries-included from `sklearn`. We'll train them both on the\n",
    "same data and then compare their performance.\n",
    "\n",
    "<img src=\"_assets/training_pipeline.png\" width=\"50%\" alt=\"Training pipeline\">"
   ]
  },
  {
   "cell_type": "code",
   "execution_count": null,
   "id": "fccf1bd9",
   "metadata": {},
   "outputs": [],
   "source": [
    "# let's have a look at training pipeline\n",
    "%pycat steps/inference_predict.py"
   ]
  },
  {
   "cell_type": "markdown",
   "id": "73a00008",
   "metadata": {},
   "source": [
    "Our two training steps both return different kinds of classifier\n",
    "models, so we use the generic `ClassifierMixin` type hint for the return type."
   ]
  },
  {
   "cell_type": "markdown",
   "id": "a5f22174",
   "metadata": {},
   "source": [
    "ZenML allows you to load any version of any dataset that is tracked by the framework\n",
    "directly into a pipeline using the `Client().get_artifact_version` interface. This is very convenient\n",
    "in this case, as we'd like to send our preprocessed dataset from the older pipeline directly\n",
    "into the training pipeline."
   ]
  },
  {
   "cell_type": "code",
   "execution_count": null,
   "id": "1aa98f2f",
   "metadata": {},
   "outputs": [],
   "source": [
    "# let's have a look at training pipeline\n",
    "%pycat pipelines/inference.py"
   ]
  },
  {
   "cell_type": "markdown",
   "id": "88b70fd3",
   "metadata": {},
   "source": [
    "The end goal of this quick baseline evaluation is to understand which of the two\n",
    "models performs better. We'll use the `evaluator` step to compare the two\n",
    "models. This step takes in the model from the trainer step, and computes its score\n",
    "over the testing set."
   ]
  },
  {
   "cell_type": "code",
   "execution_count": null,
   "id": "c64885ac",
   "metadata": {},
   "outputs": [],
   "source": [
    "# Use a random forest model with the chosen datasets.\n",
    "# We need to pass the ID's of the datasets into the function\n",
    "training.with_options(enable_cache=False)(\n",
    "    model_type=\"xgboost\",\n",
    "    train_dataset_id=dataset_trn_artifact_version.id,\n",
    "    test_dataset_id=dataset_tst_artifact_version.id,\n",
    ")\n",
    "\n",
    "xgboost_run = client.get_pipeline(\"training\").last_run"
   ]
  },
  {
   "cell_type": "code",
   "execution_count": null,
   "id": "4300c82f",
   "metadata": {},
   "outputs": [],
   "source": [
    "# Use a SGD classifier\n",
    "sgd_run = training.with_options(enable_cache=False)(\n",
    "    model_type=\"sgd\",\n",
    "    train_dataset_id=dataset_trn_artifact_version.id,\n",
    "    test_dataset_id=dataset_tst_artifact_version.id,\n",
    ")\n",
    "\n",
    "sgd_run = client.get_pipeline(\"training\").last_run"
   ]
  },
  {
   "cell_type": "markdown",
   "id": "43f1a68a",
   "metadata": {},
   "source": [
    "You can see from the logs already how our model training went: the\n",
    "`XGBClassifier` performed considerably better than the `SGDClassifier`.\n",
    "We can use the ZenML `Client` to verify this:"
   ]
  },
  {
   "cell_type": "code",
   "execution_count": null,
   "id": "d95810b1",
   "metadata": {},
   "outputs": [],
   "source": [
    "# The evaluator returns a float value with the accuracy\n",
    "xgboost_run.steps[\"model_evaluator\"].output.load() >= sgd_run.steps[\n",
    "    \"model_evaluator\"\n",
    "].output.load()"
   ]
  },
  {
   "cell_type": "markdown",
   "id": "e256d145",
   "metadata": {},
   "source": [
    "# 💯 Step 3: Associating a model with your pipeline"
   ]
  },
  {
   "cell_type": "markdown",
   "id": "927978f3",
   "metadata": {},
   "source": [
    "You can see it is relatively easy to train ML models using ZenML pipelines. But it can be somewhat clunky to track\n",
    "all the models produced as you develop your experiments and use-cases. Luckily, ZenML offers a *Model Control Plane*,\n",
    "which is a central register of all your ML models.\n",
    "\n",
    "You can easily create a ZenML Model and associate it with your pipelines using the `Model` object:"
   ]
  },
  {
   "cell_type": "code",
   "execution_count": null,
   "id": "99ca00c0",
   "metadata": {},
   "outputs": [],
   "source": [
    "pipeline_settings = {}\n",
    "\n",
    "# Lets add some metadata to the model to make it identifiable\n",
    "pipeline_settings[\"model\"] = Model(\n",
    "    name=\"breast_cancer_classifier\",\n",
    "    license=\"Apache 2.0\",\n",
    "    description=\"A breast cancer classifier\",\n",
    ")"
   ]
  },
  {
   "cell_type": "code",
   "execution_count": null,
   "id": "0e78a520",
   "metadata": {},
   "outputs": [],
   "source": [
    "# Let's train the SGD model and tag the version name with \"sgd\"\n",
    "pipeline_settings[\"model\"].tags = [\"breast_cancer\", \"classifier\", \"sgd\"]\n",
    "\n",
    "# the `with_options` method allows us to pass in pipeline settings\n",
    "#  and returns a configured pipeline\n",
    "training_configured = training.with_options(**pipeline_settings)\n",
    "\n",
    "# We can now run this as usual\n",
    "training_configured(\n",
    "    model_type=\"sgd\",\n",
    "    train_dataset_id=dataset_trn_artifact_version.id,\n",
    "    test_dataset_id=dataset_tst_artifact_version.id,\n",
    ")"
   ]
  },
  {
   "cell_type": "code",
   "execution_count": null,
   "id": "9b8e0002",
   "metadata": {},
   "outputs": [],
   "source": [
    "# Let's train the RF model and tag the version name with \"xgboost\"\n",
    "pipeline_settings[\"model\"].tags = [\"breast_cancer\", \"classifier\", \"xgboost\"]\n",
    "\n",
    "# the `with_options` method allows us to pass in pipeline settings\n",
    "#  and returns a configured pipeline\n",
    "training_configured = training.with_options(**pipeline_settings)\n",
    "\n",
    "# Let's run it again to make sure we have two versions\n",
    "training_configured(\n",
    "    model_type=\"xgboost\",\n",
    "    train_dataset_id=dataset_trn_artifact_version.id,\n",
    "    test_dataset_id=dataset_tst_artifact_version.id,\n",
    ")"
   ]
  },
  {
   "cell_type": "markdown",
   "id": "09597223",
   "metadata": {},
   "source": [
    "This time, running both pipelines has created two associated **model versions**.\n",
    "You can list your ZenML model and their versions as follows:"
   ]
  },
  {
   "cell_type": "code",
   "execution_count": null,
   "id": "fbb25913",
   "metadata": {},
   "outputs": [],
   "source": [
    "zenml_model = client.get_model(\"breast_cancer_classifier\")\n",
    "print(zenml_model)\n",
    "\n",
    "versions = zenml_model.versions\n",
    "\n",
    "print(f\"Model {zenml_model.name} has {len(versions)} versions\")\n",
    "\n",
    "versions[-2].version, versions[-1].version"
   ]
  },
  {
   "cell_type": "markdown",
   "id": "e82cfac2",
   "metadata": {},
   "source": [
    "The interesting part is that ZenML went ahead and linked all artifacts produced by the\n",
    "pipelines to that model version, including the two pickle files that represent our\n",
    "SGD and RandomForest classifier. We can see all artifacts directly from the model\n",
    "version object:"
   ]
  },
  {
   "cell_type": "code",
   "execution_count": null,
   "id": "31211413",
   "metadata": {},
   "outputs": [],
   "source": [
    "# Let's load the XGBoost version\n",
    "xgboost_zenml_model_version = client.list_model_versions(\n",
    "    \"breast_cancer_classifier\", tag=\"xgboost\"\n",
    ")[-1]\n",
    "\n",
    "# We can now load our classifier directly as well\n",
    "xgboost_classifier = xgboost_zenml_model_version.get_artifact(\n",
    "    \"breast_cancer_classifier\"\n",
    ").load()\n",
    "\n",
    "xgboost_classifier"
   ]
  },
  {
   "cell_type": "markdown",
   "id": "53517a9a",
   "metadata": {},
   "source": [
    "If you are a [ZenML Pro](https://zenml.io/pro) user, you can see all of this visualized in the dashboard:\n",
    "\n",
    "<img src=\"_assets/cloud_mcp_screenshot.png\" width=\"70%\" alt=\"Model Control Plane\">"
   ]
  },
  {
   "cell_type": "markdown",
   "id": "eb645dde",
   "metadata": {},
   "source": [
    "There is a lot more you can do with ZenML models, including the ability to\n",
    "track metrics by adding metadata to it, or having them persist in a model\n",
    "registry. However, these topics can be explored more in the\n",
    "[ZenML docs](https://docs.zenml.io).\n",
    "\n",
    "For now, we will use the ZenML model control plane to promote our best\n",
    "model to `production`. You can do this by simply setting the `stage` of\n",
    "your chosen model version to the `production` tag."
   ]
  },
  {
   "cell_type": "code",
   "execution_count": null,
   "id": "26b718f8",
   "metadata": {},
   "outputs": [],
   "source": [
    "# Set our best classifier to production\n",
    "xgboost_zenml_model_version.set_stage(\"production\", force=True)"
   ]
  },
  {
   "cell_type": "markdown",
   "id": "9fddf3d0",
   "metadata": {},
   "source": [
    "Of course, normally one would only promote the model by comparing to all other model\n",
    "versions and doing some other tests. But that's a bit more advanced use-case. See the\n",
    "[e2e_batch example](https://github.com/zenml-io/zenml/tree/main/examples/e2e) to get\n",
    "more insight into that sort of flow!"
   ]
  },
  {
   "cell_type": "markdown",
   "id": "2ecbc8cf",
   "metadata": {},
   "source": [
    "<img src=\"_assets/cloud_mcp.png\" width=\"60%\" alt=\"Model Control Plane\">"
   ]
  },
  {
   "cell_type": "markdown",
   "id": "8f1146db",
   "metadata": {},
   "source": [
    "Once the model is promoted, we can now consume the right model version in our\n",
    "batch inference pipeline directly. Let's see how that works."
   ]
  },
  {
   "cell_type": "markdown",
   "id": "d6306f14",
   "metadata": {},
   "source": [
    "# 🫅 Step 4: Consuming the model in production"
   ]
  },
  {
   "cell_type": "markdown",
   "id": "b51f3108",
   "metadata": {},
   "source": [
    "The batch inference pipeline simply takes the model marked as `production` and runs inference on it\n",
    "with `live data`. The critical step here is the `inference_predict` step, where we load the model in memory\n",
    "and generate predictions:\n",
    "\n",
    "<img src=\"_assets/inference_pipeline.png\" width=\"45%\" alt=\"Inference pipeline\">"
   ]
  },
  {
   "cell_type": "code",
   "execution_count": null,
   "id": "92c4c7dc",
   "metadata": {},
   "outputs": [],
   "source": [
    "@step\n",
    "def inference_predict(\n",
    "    dataset_inf: pd.DataFrame,\n",
    ") -> Annotated[pd.Series, \"predictions\"]:\n",
    "    \"\"\"Predictions step\"\"\"\n",
    "    # Get the model\n",
    "    model = get_step_context().model\n",
    "\n",
    "    # run prediction from memory\n",
    "    predictor = model.load_artifact(\"breast_cancer_classifier\")\n",
    "    predictions = predictor.predict(dataset_inf)\n",
    "\n",
    "    predictions = pd.Series(predictions, name=\"predicted\")\n",
    "\n",
    "    return predictions"
   ]
  },
  {
   "cell_type": "markdown",
   "id": "3aeb227b",
   "metadata": {},
   "source": [
    "Apart from the loading the model, we must also load the preprocessing pipeline that we ran in feature engineering,\n",
    "so that we can do the exact steps that we did on training time, in inference time. Let's bring it all together:"
   ]
  },
  {
   "cell_type": "code",
   "execution_count": null,
   "id": "37c409bd",
   "metadata": {},
   "outputs": [],
   "source": [
    "@pipeline\n",
    "def inference(preprocess_pipeline_id: UUID):\n",
    "    \"\"\"Model batch inference pipeline\"\"\"\n",
    "    # random_state = client.get_artifact_version(name_id_or_prefix=preprocess_pipeline_id).metadata[\"random_state\"].value\n",
    "    # target = client.get_artifact_version(name_id_or_prefix=preprocess_pipeline_id).run_metadata['target'].value\n",
    "    random_state = 42\n",
    "    target = \"target\"\n",
    "\n",
    "    df_inference = data_loader(random_state=random_state, is_inference=True)\n",
    "    df_inference = inference_preprocessor(\n",
    "        dataset_inf=df_inference,\n",
    "        # We use the preprocess pipeline from the feature engineering pipeline\n",
    "        preprocess_pipeline=client.get_artifact_version(\n",
    "            name_id_or_prefix=preprocess_pipeline_id\n",
    "        ),\n",
    "        target=target,\n",
    "    )\n",
    "    inference_predict(\n",
    "        dataset_inf=df_inference,\n",
    "    )"
   ]
  },
  {
   "cell_type": "markdown",
   "id": "c7afe7be",
   "metadata": {},
   "source": [
    "The way to load the right model is to pass in the `production` stage into the `Model` config this time.\n",
    "This will ensure to always load the production model, decoupled from all other pipelines:"
   ]
  },
  {
   "cell_type": "code",
   "execution_count": null,
   "id": "61bf5939",
   "metadata": {},
   "outputs": [],
   "source": [
    "pipeline_settings = {\"enable_cache\": False}\n",
    "\n",
    "# Lets add some metadata to the model to make it identifiable\n",
    "pipeline_settings[\"model\"] = Model(\n",
    "    name=\"breast_cancer_classifier\",\n",
    "    version=\"production\",  # We can pass in the stage name here!\n",
    ")"
   ]
  },
  {
   "cell_type": "code",
   "execution_count": null,
   "id": "ff3402f1",
   "metadata": {},
   "outputs": [],
   "source": [
    "# the `with_options` method allows us to pass in pipeline settings\n",
    "#  and returns a configured pipeline\n",
    "inference_configured = inference.with_options(**pipeline_settings)\n",
    "\n",
    "# Let's run it again to make sure we have two versions\n",
    "# We need to pass in the ID of the preprocessing done in the feature engineering pipeline\n",
    "# in order to avoid training-serving skew\n",
    "inference_configured(\n",
    "    preprocess_pipeline_id=preprocessing_pipeline_artifact_version.id\n",
    ")"
   ]
  },
  {
   "cell_type": "markdown",
   "id": "2935d1fa",
   "metadata": {},
   "source": [
    "ZenML automatically links all artifacts to the `production` model version as well, including the predictions\n",
    "that were returned in the pipeline. This completes the MLOps loop of training to inference:"
   ]
  },
  {
   "cell_type": "code",
   "execution_count": null,
   "id": "e191d019",
   "metadata": {},
   "outputs": [],
   "source": [
    "# Fetch production model\n",
    "production_model_version = client.get_model_version(\n",
    "    \"breast_cancer_classifier\", \"production\"\n",
    ")\n",
    "\n",
    "# Get the predictions artifact\n",
    "production_model_version.get_artifact(\"predictions\").load()"
   ]
  },
  {
   "cell_type": "markdown",
   "id": "b0a73cdf",
   "metadata": {},
   "source": [
    "You can also see all predictions ever created as a complete history in the dashboard:\n",
    "\n",
    "<img src=\"_assets/cloud_mcp_predictions.png\" width=\"70%\" alt=\"Model Control Plane\">"
   ]
  },
  {
   "cell_type": "markdown",
   "id": "f9525f15",
   "metadata": {},
   "source": [
    "# 🐙 Step 5: Analyzing results"
   ]
  },
  {
   "cell_type": "code",
   "execution_count": null,
   "id": "4d127837",
   "metadata": {},
   "outputs": [],
   "source": [
    "from zenml.client import Client\n",
    "\n",
    "client = Client()"
   ]
  },
  {
   "cell_type": "code",
   "execution_count": null,
   "id": "2728fa4d",
   "metadata": {},
   "outputs": [],
   "source": [
    "sgd_model_version = client.list_model_versions(\n",
    "    \"breast_cancer_classifier\", tag=\"sgd\"\n",
    ")[-1]\n",
    "xgboost_model_version = client.list_model_versions(\n",
    "    \"breast_cancer_classifier\", tag=\"xgboost\"\n",
    ")[-1]\n",
    "print(f\"SGD version is staged as `{sgd_model_version.stage}`\")\n",
    "print(f\"XGBoost version is staged as `{xgboost_model_version.stage}`\")"
   ]
  },
  {
   "cell_type": "markdown",
   "id": "fc9574f9",
   "metadata": {},
   "source": [
    "At first, let's pull some meta information collected during models evaluation stage. To recall we used this step as evaluator:\n",
    "```python\n",
    "@step\n",
    "def model_evaluator(\n",
    "    model: ClassifierMixin,\n",
    "    dataset_trn: pd.DataFrame,\n",
    "    dataset_tst: pd.DataFrame,\n",
    "    min_train_accuracy: float = 0.0,\n",
    "    min_test_accuracy: float = 0.0,\n",
    "    target: Optional[str] = \"target\",\n",
    ") -> float:\n",
    "    # Calculate the model accuracy on the train and test set\n",
    "    trn_acc = model.score(...)\n",
    "    tst_acc = model.score(...)\n",
    "\n",
    "    ...\n",
    "    \n",
    "    predictions = model.predict(dataset_tst.drop(columns=[target]))\n",
    "    metadata = {\n",
    "        \"train_accuracy\": float(trn_acc),\n",
    "        \"test_accuracy\": float(tst_acc),\n",
    "        \"confusion_matrix\": confusion_matrix(dataset_tst[target], predictions)\n",
    "        .ravel()\n",
    "        .tolist(),\n",
    "    }\n",
    "\n",
    "    try:\n",
    "        if get_step_context().model:\n",
    "            log_metadata(metadata=metadata, infer_model=True)\n",
    "    except StepContextError:\n",
    "        # If a model is not configured, it is not able to log metadata\n",
    "        pass\n",
    "\n",
    "    log_metadata(\n",
    "        metadata=metadata,\n",
    "        artifact_version_id=get_step_context().inputs[\"model\"].id,\n",
    "    )\n",
    "\n",
    "    wandb.log({\"train_accuracy\": metadata[\"train_accuracy\"]})\n",
    "    wandb.log({\"test_accuracy\": metadata[\"test_accuracy\"]})\n",
    "    wandb.log(\n",
    "        {\n",
    "            \"confusion_matrix\": wandb.sklearn.plot_confusion_matrix(\n",
    "                dataset_tst[target], predictions, [\"No Cancer\", \"Cancer\"]\n",
    "            )\n",
    "        }\n",
    "    )\n",
    "    return float(tst_acc)\n",
    "```\n",
    "First we pull Accuracy metrics out of both model version for comparison:"
   ]
  },
  {
   "cell_type": "code",
   "execution_count": null,
   "id": "795e5b2d",
   "metadata": {},
   "outputs": [],
   "source": [
    "sgd_clf_metadata = sgd_model_version.get_artifact(\n",
    "    \"breast_cancer_classifier\"\n",
    ").run_metadata\n",
    "xgboost_clf_metadata = xgboost_model_version.get_artifact(\n",
    "    \"breast_cancer_classifier\"\n",
    ").run_metadata\n",
    "print(\n",
    "    f\"SGD{' (production)' if sgd_model_version.stage == 'production' else ''} metrics: train={sgd_clf_metadata['train_accuracy'].value*100:.2f}% test={sgd_clf_metadata['test_accuracy'].value*100:.2f}%\"\n",
    ")\n",
    "print(\n",
    "    f\"XGBoost{' (production)' if xgboost_model_version.stage == 'production' else ''} metrics: train={xgboost_clf_metadata['train_accuracy'].value*100:.2f}% test={xgboost_clf_metadata['test_accuracy'].value*100:.2f}%\"\n",
    ")"
   ]
  },
  {
   "cell_type": "markdown",
   "id": "0d5f9c87",
   "metadata": {},
   "source": [
    "Now lets' plot collected Confusion Matrixes:"
   ]
  },
  {
   "cell_type": "code",
   "execution_count": null,
   "id": "5f4c1e8a",
   "metadata": {},
   "outputs": [],
   "source": [
    "import matplotlib.pyplot as plt\n",
    "import numpy as np\n",
    "import seaborn as sns\n",
    "\n",
    "\n",
    "def plot_confusion_matrix(metadata_pointer, tp: str, ax):\n",
    "    confusion_matrix = np.array(\n",
    "        metadata_pointer[\"confusion_matrix\"].value, dtype=float\n",
    "    ).reshape((2, 2))\n",
    "    confusion_matrix /= np.sum(confusion_matrix)\n",
    "    sns.heatmap(\n",
    "        confusion_matrix, annot=True, fmt=\".2%\", cmap=\"coolwarm\", ax=ax\n",
    "    )\n",
    "    ax.set_title(f\"{tp} confusion matrix\")\n",
    "    ax.set_ylabel(\"Ground Label\")\n",
    "    ax.set_xlabel(\"Predicted Label\")\n",
    "\n",
    "\n",
    "fig, ax = plt.subplots(1, 2, figsize=(15, 4))\n",
    "plot_confusion_matrix(sgd_clf_metadata, \"SGD\", ax[0])\n",
    "plot_confusion_matrix(xgboost_clf_metadata, \"RF\", ax[1])"
   ]
  },
  {
   "cell_type": "markdown",
   "id": "5d37260e",
   "metadata": {},
   "source": [
    "So far we were able to collect all the information we tracked using Model Control Plane, but we also had Weights&Biases tracking enabled - let's dive into.\n",
    "\n",
    "Thanks to Model Control Plane metadata we establish a nice connection between those 2 entities:"
   ]
  },
  {
   "cell_type": "code",
   "execution_count": null,
   "id": "9288deaf",
   "metadata": {},
   "outputs": [],
   "source": [
    "print(f'SGD version: {sgd_model_version.run_metadata[\"wandb_url\"].value}')\n",
    "print(f'RF version: {xgboost_model_version.run_metadata[\"wandb_url\"].value}')"
   ]
  },
  {
   "cell_type": "markdown",
   "id": "9743aff9",
   "metadata": {},
   "source": [
    "With Model Control Plane we can also easily track lineage of artifacts and pipeline runs:"
   ]
  },
  {
   "cell_type": "code",
   "execution_count": null,
   "id": "4904337b",
   "metadata": {},
   "outputs": [],
   "source": [
    "for artifact_name, versions in sgd_model_version.data_artifacts.items():\n",
    "    if versions:\n",
    "        print(f\"Existing version of `{artifact_name}`:\")\n",
    "        for version_name, artifact_ in versions.items():\n",
    "            print(version_name, artifact_.data_type.attribute)"
   ]
  },
  {
   "cell_type": "code",
   "execution_count": null,
   "id": "b1b036db",
   "metadata": {},
   "outputs": [],
   "source": [
    "for run_name, run_ in sgd_model_version.pipeline_runs.items():\n",
    "    print(run_name, run_.id)"
   ]
  },
  {
   "cell_type": "markdown",
   "id": "594ee4fc-f102-4b99-bdc3-2f1670c87679",
   "metadata": {},
   "source": [
    "# 🙏 Step 5: Moving to production\n",
    "\n",
    "Let's run all the moving pieces we navigated in the previous steps using production ready python script `run.py`"
   ]
  },
  {
   "cell_type": "code",
   "execution_count": null,
<<<<<<< HEAD
   "id": "7fb27b941602401d91542211134fc71a",
=======
   "id": "1e2130b9",
>>>>>>> 8b8bb8d6
   "metadata": {},
   "outputs": [],
   "source": [
    "!zenml stack set local-wandb\n",
    "!zenml stack describe local-wandb"
   ]
  },
  {
   "cell_type": "code",
   "execution_count": null,
<<<<<<< HEAD
   "id": "acae54e37e7d407bbb7b55eff062a284",
=======
   "id": "476cbf5c",
>>>>>>> 8b8bb8d6
   "metadata": {},
   "outputs": [],
   "source": [
    "!python3 run.py --training-pipeline"
   ]
  },
  {
   "cell_type": "markdown",
<<<<<<< HEAD
   "id": "9a63283cbaf04dbcab1f6479b197f3a8",
=======
   "id": "75df10e7",
>>>>>>> 8b8bb8d6
   "metadata": {},
   "source": [
    "Now full run executed on local stack and experiment is tracked using Model Control Plane and Weights&Biases.\n",
    "\n",
    "Let's move some heavy lifting to the Sagemaker. This can be achieved using Sagemaker orchestrator.\n",
    "\n",
    "<img src=\"_assets/sagemaker_stack.png\" width=\"60%\" alt=\"Sagemaker stack\">"
   ]
  },
  {
   "cell_type": "code",
   "execution_count": null,
<<<<<<< HEAD
   "id": "8dd0d8092fe74a7c96281538738b07e2",
=======
   "id": "bfd6345f",
>>>>>>> 8b8bb8d6
   "metadata": {},
   "outputs": [],
   "source": [
    "!zenml stack set sagemaker-pipelines-wandb\n",
    "!zenml stack describe sagemaker-pipelines-wandb"
   ]
  },
  {
   "cell_type": "code",
   "execution_count": null,
<<<<<<< HEAD
   "id": "72eea5119410473aa328ad9291626812",
=======
   "id": "24358031",
>>>>>>> 8b8bb8d6
   "metadata": {},
   "outputs": [],
   "source": [
    "!python3 run.py --training-pipeline"
   ]
  }
 ],
 "metadata": {
  "kernelspec": {
   "display_name": "Python 3 (ipykernel)",
   "language": "python",
   "name": "python3"
  },
  "language_info": {
   "codemirror_mode": {
    "name": "ipython",
    "version": 3
   },
   "file_extension": ".py",
   "mimetype": "text/x-python",
   "name": "python",
   "nbconvert_exporter": "python",
   "pygments_lexer": "ipython3",
   "version": "3.11.3"
  }
 },
 "nbformat": 4,
 "nbformat_minor": 5
}<|MERGE_RESOLUTION|>--- conflicted
+++ resolved
@@ -1110,11 +1110,7 @@
   {
    "cell_type": "code",
    "execution_count": null,
-<<<<<<< HEAD
-   "id": "7fb27b941602401d91542211134fc71a",
-=======
    "id": "1e2130b9",
->>>>>>> 8b8bb8d6
    "metadata": {},
    "outputs": [],
    "source": [
@@ -1125,11 +1121,7 @@
   {
    "cell_type": "code",
    "execution_count": null,
-<<<<<<< HEAD
-   "id": "acae54e37e7d407bbb7b55eff062a284",
-=======
    "id": "476cbf5c",
->>>>>>> 8b8bb8d6
    "metadata": {},
    "outputs": [],
    "source": [
@@ -1138,11 +1130,7 @@
   },
   {
    "cell_type": "markdown",
-<<<<<<< HEAD
-   "id": "9a63283cbaf04dbcab1f6479b197f3a8",
-=======
    "id": "75df10e7",
->>>>>>> 8b8bb8d6
    "metadata": {},
    "source": [
     "Now full run executed on local stack and experiment is tracked using Model Control Plane and Weights&Biases.\n",
@@ -1155,11 +1143,7 @@
   {
    "cell_type": "code",
    "execution_count": null,
-<<<<<<< HEAD
-   "id": "8dd0d8092fe74a7c96281538738b07e2",
-=======
    "id": "bfd6345f",
->>>>>>> 8b8bb8d6
    "metadata": {},
    "outputs": [],
    "source": [
@@ -1170,11 +1154,7 @@
   {
    "cell_type": "code",
    "execution_count": null,
-<<<<<<< HEAD
-   "id": "72eea5119410473aa328ad9291626812",
-=======
    "id": "24358031",
->>>>>>> 8b8bb8d6
    "metadata": {},
    "outputs": [],
    "source": [
