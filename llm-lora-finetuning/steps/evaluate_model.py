# Apache Software License 2.0
#
# Copyright (c) ZenML GmbH 2024. All rights reserved.
#
# Licensed under the Apache License, Version 2.0 (the "License");
# you may not use this file except in compliance with the License.
# You may obtain a copy of the License at
#
# http://www.apache.org/licenses/LICENSE-2.0
#
# Unless required by applicable law or agreed to in writing, software
# distributed under the License is distributed on an "AS IS" BASIS,
# WITHOUT WARRANTIES OR CONDITIONS OF ANY KIND, either express or implied.
# See the License for the specific language governing permissions and
# limitations under the License.
#

from pathlib import Path
from typing import Optional

import evaluate
import torch
from datasets import load_from_disk
from utils.loaders import (
    load_base_model,
    load_pretrained_model,
)
from utils.tokenizer import load_tokenizer, tokenize_for_eval
from zenml import log_model_metadata, save_artifact, step
from zenml.logger import get_logger
from zenml.utils.cuda_utils import cleanup_gpu_memory

logger = get_logger(__name__)


@step
def evaluate_model(
    base_model_id: str,
    system_prompt: str,
    datasets_dir: Path,
    ft_model_dir: Optional[Path],
    use_fast: bool = True,
    load_in_4bit: bool = False,
    load_in_8bit: bool = False,
) -> None:
    """Evaluate the model with ROUGE metrics.

    Args:
        base_model_id: The base model id to use.
        system_prompt: The system prompt to use.
        datasets_dir: The path to the datasets directory.
        ft_model_dir: The path to the finetuned model directory. If None, the
            base model will be used.
        use_fast: Whether to use the fast tokenizer.
        load_in_4bit: Whether to load the model in 4bit mode.
        load_in_8bit: Whether to load the model in 8bit mode.
    """
    cleanup_gpu_memory(force=True)
    logger.info("Evaluating model...")

    logger.info("Loading dataset...")
    tokenizer = load_tokenizer(
        base_model_id,
        is_eval=True,
        use_fast=use_fast,
    )
    test_dataset = load_from_disk(datasets_dir / "test_raw")
    test_dataset = test_dataset[:50]
    ground_truths = test_dataset["meaning_representation"]
    tokenized_train_dataset = tokenize_for_eval(
<<<<<<< HEAD
        test_dataset,
        tokenizer,
        system_prompt,
=======
        test_dataset, tokenizer, system_prompt
>>>>>>> 5fc690d1
    )

    if ft_model_dir is None:
        logger.info("Generating using base model...")
        model = load_base_model(
            base_model_id,
            is_training=False,
            load_in_4bit=load_in_4bit,
            load_in_8bit=load_in_8bit,
        )
    else:
        logger.info("Generating using finetuned model...")
        model = load_pretrained_model(
            ft_model_dir,
            load_in_4bit=load_in_4bit,
            load_in_8bit=load_in_8bit,
        )

    model.eval()
    with torch.no_grad():
        predictions = model.generate(
            input_ids=tokenized_train_dataset["input_ids"],
            attention_mask=tokenized_train_dataset["attention_mask"],
            max_new_tokens=100,
            pad_token_id=2,
        )
    predictions = tokenizer.batch_decode(
        predictions[:, tokenized_train_dataset["input_ids"].shape[1] :],
        skip_special_tokens=True,
    )

    logger.info("Computing ROUGE metrics...")
    prefix = "base_model_" if ft_model_dir is None else "finetuned_model_"
    rouge = evaluate.load("rouge")
    rouge_metrics = rouge.compute(
<<<<<<< HEAD
        predictions=predictions,
        references=ground_truths,
=======
        predictions=predictions, references=ground_truths
>>>>>>> 5fc690d1
    )
    metadata = {prefix + k: float(v) for k, v in rouge_metrics.items()}

    log_model_metadata(metadata)
    logger.info("Computed metrics: " + str(metadata))

    save_artifact(rouge_metrics, prefix + "rouge_metrics")<|MERGE_RESOLUTION|>--- conflicted
+++ resolved
@@ -68,13 +68,7 @@
     test_dataset = test_dataset[:50]
     ground_truths = test_dataset["meaning_representation"]
     tokenized_train_dataset = tokenize_for_eval(
-<<<<<<< HEAD
-        test_dataset,
-        tokenizer,
-        system_prompt,
-=======
         test_dataset, tokenizer, system_prompt
->>>>>>> 5fc690d1
     )
 
     if ft_model_dir is None:
@@ -110,12 +104,7 @@
     prefix = "base_model_" if ft_model_dir is None else "finetuned_model_"
     rouge = evaluate.load("rouge")
     rouge_metrics = rouge.compute(
-<<<<<<< HEAD
-        predictions=predictions,
-        references=ground_truths,
-=======
         predictions=predictions, references=ground_truths
->>>>>>> 5fc690d1
     )
     metadata = {prefix + k: float(v) for k, v in rouge_metrics.items()}
 
