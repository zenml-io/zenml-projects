--- conflicted
+++ resolved
@@ -27,14 +27,8 @@
 from utils.callbacks import ZenMLCallback
 from utils.loaders import load_base_model
 from utils.tokenizer import load_tokenizer
-<<<<<<< HEAD
-from zenml import ArtifactConfig, step
-from zenml.client import Client
-from zenml.integrations.huggingface.steps import run_with_accelerate
-=======
 from zenml import step, ArtifactConfig
 from zenml.enums import ArtifactType
->>>>>>> 8b8bb8d6
 from zenml.logger import get_logger
 from zenml.materializers import BuiltInMaterializer
 from zenml.utils.cuda_utils import cleanup_gpu_memory
@@ -60,13 +54,7 @@
     use_fast: bool = True,
     load_in_4bit: bool = False,
     load_in_8bit: bool = False,
-<<<<<<< HEAD
-) -> Annotated[
-    Path, ArtifactConfig(name="ft_model_dir", is_model_artifact=True)
-]:
-=======
 ) -> Annotated[Path, ArtifactConfig(name="ft_model_dir", artifact_type=ArtifactType.MODEL)]:
->>>>>>> 8b8bb8d6
     """Finetune the model using PEFT.
 
     Base model will be derived from configure step and finetuned model will
