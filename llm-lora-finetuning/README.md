--- conflicted
+++ resolved
@@ -34,22 +34,15 @@
 
 ### 👷 Combined feature engineering and finetuning pipeline
 
-<<<<<<< HEAD
 > [!WARNING]  
 > All steps of this pipeline have a `clean_gpu_memory(force=True)` at the beginning. This is used to ensure that the memory is properly cleared after previous steps.
 >
 > This functionality might affect other GPU processes running on the same environment, so if you don't want to clean the GPU memory between the steps, you can delete those utility calls from all steps.
 
-The easiest way to get started with just a single command is to run the finetuning pipeline with the `mistral_default_finetune.yaml` configuration file, which will do data preparation, model finetuning, evaluation with [Rouge](https://huggingface.co/spaces/evaluate-metric/rouge) and promotion:
-
-```shell
-python run.py --config mistral_default_finetune.yaml
-=======
 The easiest way to get started with just a single command is to run the finetuning pipeline with the `orchestrator_finetune.yaml` configuration file, which will do data preparation, model finetuning, evaluation with [Rouge](https://huggingface.co/spaces/evaluate-metric/rouge) and promotion:
 
 ```shell
 python run.py --config orchestrator_finetune.yaml
->>>>>>> 5fc690d1
 ```
 
 When running the pipeline like this, the trained model will be stored in the ZenML artifact store.
@@ -96,20 +89,10 @@
 
 ```
 .
-<<<<<<< HEAD
 ├── configs                                       # pipeline configuration files
-│   ├── mistral_default_finetune.yaml             # mistral local configuration (or remote orchestrator)
-│   ├── mistral_remote_finetune.yaml              # mistral step operator configuration
-│   ├── phi_accelerated_local_bf16_finetune.yaml  # phi accelerated local with bf16
-│   ├── phi_accelerated_local_finetune.yaml       # phi accelerated local without bf16
-│   ├── phi_accelerated_remote_finetune.yaml      # phi accelerated step operator without bf16
-│   ├── phi_local_bf16_finetune.yaml              # phi local with bf16
-│   └── phi_local_finetune.yaml                   # phi local without bf16
-=======
-├── configs                         # pipeline configuration files
-│   ├── orchestrator_finetune.yaml  # default local or remote orchestrator
-│   └── remote_finetune.yaml        # default step operator configuration
->>>>>>> 5fc690d1
+│   ├── orchestrator_finetune.yaml                # default local or remote orchestrator configuration
+│   ├── remote_accelerated_finetune.yaml          # default step operator with Accelerate configuration
+│   └── remote_finetune.yaml                      # default step operator configuration
 ├── materializers
 │   └── directory_materializer.py                 # custom materializer to push whole directories to the artifact store and back
 ├── pipelines                                     # `zenml.pipeline` implementations
