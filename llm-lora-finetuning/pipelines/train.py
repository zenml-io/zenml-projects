# Apache Software License 2.0
#
# Copyright (c) ZenML GmbH 2024. All rights reserved.
#
# Licensed under the Apache License, Version 2.0 (the "License");
# you may not use this file except in compliance with the License.
# You may obtain a copy of the License at
#
# http://www.apache.org/licenses/LICENSE-2.0
#
# Unless required by applicable law or agreed to in writing, software
# distributed under the License is distributed on an "AS IS" BASIS,
# WITHOUT WARRANTIES OR CONDITIONS OF ANY KIND, either express or implied.
# See the License for the specific language governing permissions and
# limitations under the License.
#


from steps import evaluate_model, finetune, prepare_data, promote
from zenml import pipeline
from zenml.integrations.huggingface.steps import run_with_accelerate


@pipeline
def llm_peft_full_finetune(
    system_prompt: str,
    base_model_id: str,
    use_fast: bool = True,
    load_in_8bit: bool = False,
    load_in_4bit: bool = False,
<<<<<<< HEAD
    use_accelerate: bool = False,
=======
>>>>>>> 5fc690d1
):
    """Pipeline for finetuning an LLM with peft.

    It will run the following steps:

    - prepare_data: prepare the datasets and tokenize them
    - finetune: finetune the model
    - evaluate_model: evaluate the base and finetuned model
    - promote: promote the model to the target stage, if evaluation was successful
    """
    if not load_in_8bit and not load_in_4bit:
        raise ValueError(
            "At least one of `load_in_8bit` and `load_in_4bit` must be True."
        )
    if load_in_4bit and load_in_8bit:
        raise ValueError(
            "Only one of `load_in_8bit` and `load_in_4bit` can be True."
        )

    datasets_dir = prepare_data(
        base_model_id=base_model_id,
        system_prompt=system_prompt,
        use_fast=use_fast,
<<<<<<< HEAD
=======
    )
    ft_model_dir = finetune(
        base_model_id,
        datasets_dir,
        use_fast=use_fast,
        load_in_4bit=load_in_4bit,
        load_in_8bit=load_in_8bit,
>>>>>>> 5fc690d1
    )
    if not use_accelerate:
        ft_model_dir = finetune(
            base_model_id,
            datasets_dir,
            use_fast=use_fast,
            load_in_8bit=load_in_8bit,
            load_in_4bit=load_in_4bit,
        )
    else:
        ft_model_dir = run_with_accelerate(
            finetune,
            base_model_id=base_model_id,
            datasets_dir=datasets_dir,
            use_fast=use_fast,
            load_in_8bit=load_in_8bit,
            load_in_4bit=load_in_4bit,
            id="finetune_accelerated",
        )
    evaluate_model(
        base_model_id,
        system_prompt,
        datasets_dir,
        ft_model_dir,
        use_fast=use_fast,
        load_in_8bit=load_in_8bit,
        load_in_4bit=load_in_4bit,
        id="evaluate_finetuned",
    )
    evaluate_model(
        base_model_id,
        system_prompt,
        datasets_dir,
        None,
        use_fast=use_fast,
        load_in_8bit=load_in_8bit,
        load_in_4bit=load_in_4bit,
        id="evaluate_base",
    )
    promote(after=["evaluate_finetuned", "evaluate_base"])<|MERGE_RESOLUTION|>--- conflicted
+++ resolved
@@ -28,10 +28,7 @@
     use_fast: bool = True,
     load_in_8bit: bool = False,
     load_in_4bit: bool = False,
-<<<<<<< HEAD
     use_accelerate: bool = False,
-=======
->>>>>>> 5fc690d1
 ):
     """Pipeline for finetuning an LLM with peft.
 
@@ -55,16 +52,6 @@
         base_model_id=base_model_id,
         system_prompt=system_prompt,
         use_fast=use_fast,
-<<<<<<< HEAD
-=======
-    )
-    ft_model_dir = finetune(
-        base_model_id,
-        datasets_dir,
-        use_fast=use_fast,
-        load_in_4bit=load_in_4bit,
-        load_in_8bit=load_in_8bit,
->>>>>>> 5fc690d1
     )
     if not use_accelerate:
         ft_model_dir = finetune(
