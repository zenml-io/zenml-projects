<!-- PROJECT LOGO -->
<img referrerpolicy="no-referrer-when-downgrade" src="https://static.scarf.sh/a.png?x-pxid=03d804c9-e44a-471e-b56d-81085bc925ec" />

<br />
<div align="center">
  <a href="https://zenml.io">
    <img src="_assets/zenml_project.gif" alt="Logo" width="600">
  </a>

<h3 align="center">A home for machine learning projects built
with <a href="https://github.com/zenml-io/zenml/">ZenML</a> and various
integrations.</h3>

  <p align="center">
    Get everything you need to start a project - demo, video, blog, and code.
    <br />
    <a href="https://zenml.io/projects"><strong>ZenML Projects Home Page »</strong></a>
    <br />
    <!-- <div align="center">
      Join our <a href="https://zenml.io/slack" target="_blank">
      <img width="25" src="https://img.shields.io/badge/JOIN US ON SLACK-4A154B?style=for-the-badge&logo=slack&logoColor=white" alt="Slack"/>
    <b>Slack Community</b> </a> and be part of the ZenML family.
    </div> -->
    <br />
    <a href="https://zenml.io/features">Features</a>
    ·
    <a href="https://zenml.io/roadmap"">Roadmap</a>
    ·
    <a href="https://github.com/zenml-io/zenml-projects/issues">Report Bug</a>
    ·
    <a href="https://zenml.io/discussion">Vote New Features</a>
    ·
    <a href="https://blog.zenml.io/">Read Blog</a>
    ·
    <a href="https://zenml.io/meet">Meet the Team</a>
    <br />
    <br /> 
    <a href="https://www.linkedin.com/company/zenml/">
    <img src="https://img.shields.io/badge/JOIN US ON SLACK-4A154B?style=for-the-badge&logo=slack&logoColor=white" alt="Logo">
    </a>
    <a href="https://www.linkedin.com/company/zenml/">
    <img src="https://img.shields.io/badge/LinkedIn-0077B5?style=for-the-badge&logo=linkedin&logoColor=white" alt="Logo">
    </a>
    <a href="https://twitter.com/zenml_io">
    <img src="https://img.shields.io/badge/Twitter-1DA1F2?style=for-the-badge&logo=twitter&logoColor=white" alt="Logo">
    </a>
    <a href="https://www.youtube.com/c/ZenML">
    <img src="https://img.shields.io/badge/-YouTube-black.svg?style=for-the-badge&logo=youtube&colorB=red" alt="Logo">
    </a>
  </p>
</div>

<!-- MARKDOWN LINKS & IMAGES -->
<!-- https://www.markdownguide.org/basic-syntax/#reference-style-links -->
<!-- SHIELDS -->

[zenmlproject-shield]: https://img.shields.io/badge/ZenML%20Project-Webpage-purple?style=for-the-badge
[youtube-shield]: https://img.shields.io/badge/-YouTube-black.svg?style=for-the-badge&logo=youtube&colorB=red
[github-shield]: https://img.shields.io/badge/-Github-black.svg?style=for-the-badge&logo=github&colorB=black

<!-- NBA -->

[zenmlproject-nba-url]: https://zenml.io/project/nba-three-pointer-predictor
[youtube-nba-url]: https://www.youtube.com/watch?v=Ne-dt9tu11g&ab_channel=MLOps.community
[github-nba-url]: hhttps://github.com/zenml-io/zenml-projects/tree/main/nba-pipeline

<!-- Time Series -->

[zenmlproject-timeseries-url]: https://zenml.io/project/forecasting-wind-power-generation
<!-- [youtube-timeseries-url]: https://www.youtube.com/watch?v=04DbbEzE9ig&ab_channel=ZenML -->
[github-timeseries-url]: https://github.com/zenml-io/zenml-projects/tree/main/time-series-forecast

<!-- Customer Satisfaction -->

[zenmlproject-satisfaction-url]: https://zenml.io/project/customer-satisfaction
[youtube-satisfaction-url]: https://youtu.be/L3_pFTlF9EQ
[github-satisfaction-url]: https://github.com/zenml-io/zenml-projects/tree/main/customer-satisfaction

<!-- Customer Churn -->

[zenmlproject-churn-url]: https://zenml.io/project/customer-churn
<!-- [youtube-churn-url]: https://www.youtube.com/watch?v=04DbbEzE9ig&ab_channel=ZenML -->
[github-churn-url]: https://zenml.io/project/customer-churn

<!-- Yolov5 -->

[zenmlproject-yolov5-url]: https://zenml.io/project/sign-language-yolov5
<!-- [youtube-yolov5-url]: https://www.youtube.com/watch?v=04DbbEzE9ig&ab_channel=ZenML -->
[github-yolov5-url]: https://github.com/zenml-io/zenml-projects/tree/main/sign-language-detection-yolov5

<!-- GitHub Workflows -->

[github-gitflow-url]: https://github.com/zenml-io/zenml-gitflow
[zenmlproject-gitflow-url]: https://zenml.io/project/github-gitflow-workflow

<<<<<<< HEAD
<!-- Orbit -->
[github-orbit-url]: https://github.com/zenml-io/zenml-projects/tree/main/orbit-user-analysis

=======
<!-- ZenNews -->

[zenmlproject-zennews-url]: https://zenml.io/project/zennews
<!-- [youtube-zennews-url]: https://www.youtube.com/watch?v=04DbbEzE9ig&ab_channel=ZenML -->
[github-zennews-url]: https://github.com/zenml-io/zenml-projects/tree/main/zen-news-summarization
>>>>>>> 822184c8

# ☀️ Introducing ZenML Projects (Formerly ZenFiles)

This repository showcases production-grade ML use cases built with ZenML.
The goal of this repository is to provide you a ready-to-use MLOps workflow that
you can adapt for your application.
We maintain a growing list of projects from various ML domains including
time-series, tabular data, computer vision, etc.

# 🧱 Project List

A list of updated and maintained Projects by the ZenML team and the community:

<<<<<<< HEAD
| Project                     | Resources                                                                                                                                                          | Tags                                  | Stack Components                                                         |
|-----------------------------|--------------------------------------------------------------------------------------------------------------------------------------------------------------------|---------------------------------------|--------------------------------------------------------------------------|
| NBA Three-Pointer Predictor | [![project][zenmlproject-shield]][zenmlproject-nba-url] [![yt][youtube-shield]][youtube-nba-url] [![yt][github-shield]][github-nba-url]                            | Time-series                           | `mlflow` `kubeflow` `evidently` `sklearn` `aws` `discord`                |
| Time Series Forecasting     | [![project][zenmlproject-shield]][zenmlproject-timeseries-url] [![yt][github-shield]][github-timeseries-url]                                                       | Time-series                           | `vertex`                                                                 |
| Customer Satisfaction       | [![project][zenmlproject-shield]][zenmlproject-satisfaction-url] [![yt][youtube-shield]][youtube-satisfaction-url] [![yt][github-shield]][github-satisfaction-url] | Tabular                               | `mlflow` `kubeflow`                                                      |
| Customer Churn              | [![project][zenmlproject-shield]][zenmlproject-churn-url] [![yt][github-shield]][github-churn-url]                                                                 | Tabular                               | `kubeflow` `seldon`                                                      |
| YOLOv5 Object Detection     | [![project][zenmlproject-shield]][zenmlproject-yolov5-url] [![yt][github-shield]][github-yolov5-url]                                                               | Computer-vision                       | `mlflow` `vertex`                                                        |
| GitFlow ZenML Project       | [![project][zenmlproject-shield]][zenmlproject-gitflow-url] [![yt][github-shield]][github-gitflow-url]                                                             | MLOps with ZenML and GitHub Workflows | `mlflow` `deepchecks` `kserve` `kubeflow` `sklearn` `vertex` `aws` `gcp` |
| Orbit User Analysis         | [![yt][github-shield]][github-orbit-url]                                                                                                                           | Data Analysis                         | -                                                                        |

=======
| Project                      | Resources                                                                                                                                                          | Tags                                  | Stack Components                                                         |
|------------------------------|--------------------------------------------------------------------------------------------------------------------------------------------------------------------|---------------------------------------|--------------------------------------------------------------------------|
| NBA Three-Pointer Predictor  | [![project][zenmlproject-shield]][zenmlproject-nba-url] [![yt][youtube-shield]][youtube-nba-url] [![yt][github-shield]][github-nba-url]                            | Time-series                           | `mlflow` `kubeflow` `evidently` `sklearn` `aws` `discord`                |
| Time Series Forecasting      | [![project][zenmlproject-shield]][zenmlproject-timeseries-url] [![yt][github-shield]][github-timeseries-url]                                                       | Time-series                           | `vertex`                                                                 |
| Customer Satisfaction        | [![project][zenmlproject-shield]][zenmlproject-satisfaction-url] [![yt][youtube-shield]][youtube-satisfaction-url] [![yt][github-shield]][github-satisfaction-url] | Tabular                               | `mlflow` `kubeflow`                                                      |
| Customer Churn               | [![project][zenmlproject-shield]][zenmlproject-churn-url] [![yt][github-shield]][github-churn-url]                                                                 | Tabular                               | `kubeflow` `seldon`                                                      |
| YOLOv5 Object Detection      | [![project][zenmlproject-shield]][zenmlproject-yolov5-url] [![yt][github-shield]][github-yolov5-url]                                                               | Computer-vision                       | `mlflow` `vertex`                                                        |
| GitFlow ZenML Project        | [![project][zenmlproject-shield]][zenmlproject-gitflow-url] [![yt][github-shield]][github-gitflow-url]                                                             | MLOps with ZenML and GitHub Workflows | `mlflow` `deepchecks` `kserve` `kubeflow` `sklearn` `vertex` `aws` `gcp` |
| ZenNews                      | [![project][zenmlproject-shield]][zenmlproject-zennews-url] [![yt][github-shield]][github-zennews-url]                                                             | NLP                                   | `gcp` `vertex` `discord`                                                 |
>>>>>>> 822184c8

# 💻 System Requirements

To run any of the projects listed, you have to install ZenML on your machine.
Read [our docs](https://docs.zenml.io/getting-started/installation) for
installation details.

- Linux or macOS.
- Python 3.7, 3.8, 3.9 or 3.10

# 🪃 Contributing

We welcome contributions from anyone to showcase your project built using ZenML.
See our [contributing guide](./CONTRIBUTING.md) to start.

# 🆘 Getting Help

By far the easiest and fastest way to get help is to:

* Ask your questions in [our Slack group](https://zenml.io/slack/).
* [Open an issue](https://github.com/zenml-io/zenml-dashboard/issues/new/choose)
  on our GitHub repo.
* [Meet the team](https://zenml.io/meet) every week during our community meetup.

# 🔥 About ZenML

ZenML is an extensible, open-source MLOps framework for creating
production-ready ML pipelines. Built for data scientists, it has a simple,
flexible syntax, is cloud- and tool-agnostic, and has interfaces/abstractions
that are catered towards ML workflows.

If you like these projects and want to learn more:

- Give
  the <a href="https://github.com/zenml-io/zenml/stargazers" target="_blank">
  <img width="25" src="https://cdn.iconscout.com/icon/free/png-256/github-153-675523.png" alt="GitHub"/>
  <b>ZenML Repo</b>
  </a> a <b>GitHub Star</b> :star: to show your love!
- Join our <a href="https://zenml.io/slack" target="_blank">
  <img width="25" src="https://cdn3.iconfinder.com/data/icons/logos-and-brands-adobe/512/306_Slack-512.png" alt="Slack"/>
  <b>Slack Community</b>
  </a> and become part of the ZenML family!

# 📜 License

ZenML Projects is distributed under the terms of the Apache License Version 2.0.
A complete version of the license is available in the [LICENSE](LICENSE) file in
this repository. Any contribution made to this project will be licensed under
the Apache License Version 2.0.

# 📖 Learn More

| ZenML Resources | Description |
| ------------- | - |
| 🧘‍♀️ **[ZenML 101]** | New to ZenML? Here's everything you need to know! |
| ⚛️ **[Core Concepts]** | Some key terms and concepts we use. |
| 🚀 **[Our latest release]** | New features, bug fixes. |
| 🗳 **[Vote for Features]** | Pick what we work on next! |
| 📓 **[Docs]** | Full documentation for creating your own ZenML pipelines. |
| 📒 **[API Reference]** | Detailed reference on ZenML's API. |
| 🍰 **[ZenBytes]** | A guided and in-depth tutorial on MLOps and ZenML. |
| 🗂️️ **[ZenML Projects]** | A collection of projects built with ZenML. |
| 👨‍🍳 **[MLOps Stacks]** | Terraform-based infrastructure recipes for pre-made ZenML stacks. |
| ⚽️ **[Examples]** | Learn best through examples where ZenML is used. We've got you covered. |
| 📬 **[Blog]** | Use cases of ZenML and technical deep dives on how we built it. |
| 🔈 **[Podcast]** | Conversations with leaders in ML, released every 2 weeks. |
| 📣 **[Newsletter]** | We build ZenML in public. Subscribe to learn how we work. |
| 💬 **[Join Slack]** | Need help with your specific use case? Say hi on Slack! |
| 🗺 **[Roadmap]** | See where ZenML is working to build new features. |
| 🙋‍♀️ **[Contribute]** | How to contribute to the ZenML project and code base. |

[ZenML 101]: https://docs.zenml.io/
[Core Concepts]: https://docs.zenml.io/getting-started/core-concepts
[Deployment Guide]: TBD
[Our latest release]: https://github.com/zenml-io/zenml/releases
[Vote for Features]: https://zenml.io/discussion
[Docs]: https://docs.zenml.io/
[API Reference]: https://apidocs.zenml.io/
[ZenBytes]: https://github.com/zenml-io/zenbytes
[MLOps Stacks]: https://github.com/zenml-io/mlops-stacks
[Examples]: https://github.com/zenml-io/zenml/tree/main/examples
[Blog]: https://blog.zenml.io/
[Podcast]: https://podcast.zenml.io/
[Newsletter]: https://zenml.io/newsletter/
[Join Slack]: https://zenml.io/slack-invite/
[Roadmap]: https://zenml.io/roadmap
[Contribute]: https://github.com/zenml-io/zenml/blob/main/CONTRIBUTING.md<|MERGE_RESOLUTION|>--- conflicted
+++ resolved
@@ -93,17 +93,13 @@
 [github-gitflow-url]: https://github.com/zenml-io/zenml-gitflow
 [zenmlproject-gitflow-url]: https://zenml.io/project/github-gitflow-workflow
 
-<<<<<<< HEAD
 <!-- Orbit -->
 [github-orbit-url]: https://github.com/zenml-io/zenml-projects/tree/main/orbit-user-analysis
 
-=======
 <!-- ZenNews -->
 
 [zenmlproject-zennews-url]: https://zenml.io/project/zennews
-<!-- [youtube-zennews-url]: https://www.youtube.com/watch?v=04DbbEzE9ig&ab_channel=ZenML -->
 [github-zennews-url]: https://github.com/zenml-io/zenml-projects/tree/main/zen-news-summarization
->>>>>>> 822184c8
 
 # ☀️ Introducing ZenML Projects (Formerly ZenFiles)
 
@@ -117,7 +113,7 @@
 
 A list of updated and maintained Projects by the ZenML team and the community:
 
-<<<<<<< HEAD
+
 | Project                     | Resources                                                                                                                                                          | Tags                                  | Stack Components                                                         |
 |-----------------------------|--------------------------------------------------------------------------------------------------------------------------------------------------------------------|---------------------------------------|--------------------------------------------------------------------------|
 | NBA Three-Pointer Predictor | [![project][zenmlproject-shield]][zenmlproject-nba-url] [![yt][youtube-shield]][youtube-nba-url] [![yt][github-shield]][github-nba-url]                            | Time-series                           | `mlflow` `kubeflow` `evidently` `sklearn` `aws` `discord`                |
@@ -126,19 +122,9 @@
 | Customer Churn              | [![project][zenmlproject-shield]][zenmlproject-churn-url] [![yt][github-shield]][github-churn-url]                                                                 | Tabular                               | `kubeflow` `seldon`                                                      |
 | YOLOv5 Object Detection     | [![project][zenmlproject-shield]][zenmlproject-yolov5-url] [![yt][github-shield]][github-yolov5-url]                                                               | Computer-vision                       | `mlflow` `vertex`                                                        |
 | GitFlow ZenML Project       | [![project][zenmlproject-shield]][zenmlproject-gitflow-url] [![yt][github-shield]][github-gitflow-url]                                                             | MLOps with ZenML and GitHub Workflows | `mlflow` `deepchecks` `kserve` `kubeflow` `sklearn` `vertex` `aws` `gcp` |
+| ZenNews                     | [![project][zenmlproject-shield]][zenmlproject-zennews-url] [![yt][github-shield]][github-zennews-url]                                                             | NLP                                   | `gcp` `vertex` `discord`                                                 |
 | Orbit User Analysis         | [![yt][github-shield]][github-orbit-url]                                                                                                                           | Data Analysis                         | -                                                                        |
 
-=======
-| Project                      | Resources                                                                                                                                                          | Tags                                  | Stack Components                                                         |
-|------------------------------|--------------------------------------------------------------------------------------------------------------------------------------------------------------------|---------------------------------------|--------------------------------------------------------------------------|
-| NBA Three-Pointer Predictor  | [![project][zenmlproject-shield]][zenmlproject-nba-url] [![yt][youtube-shield]][youtube-nba-url] [![yt][github-shield]][github-nba-url]                            | Time-series                           | `mlflow` `kubeflow` `evidently` `sklearn` `aws` `discord`                |
-| Time Series Forecasting      | [![project][zenmlproject-shield]][zenmlproject-timeseries-url] [![yt][github-shield]][github-timeseries-url]                                                       | Time-series                           | `vertex`                                                                 |
-| Customer Satisfaction        | [![project][zenmlproject-shield]][zenmlproject-satisfaction-url] [![yt][youtube-shield]][youtube-satisfaction-url] [![yt][github-shield]][github-satisfaction-url] | Tabular                               | `mlflow` `kubeflow`                                                      |
-| Customer Churn               | [![project][zenmlproject-shield]][zenmlproject-churn-url] [![yt][github-shield]][github-churn-url]                                                                 | Tabular                               | `kubeflow` `seldon`                                                      |
-| YOLOv5 Object Detection      | [![project][zenmlproject-shield]][zenmlproject-yolov5-url] [![yt][github-shield]][github-yolov5-url]                                                               | Computer-vision                       | `mlflow` `vertex`                                                        |
-| GitFlow ZenML Project        | [![project][zenmlproject-shield]][zenmlproject-gitflow-url] [![yt][github-shield]][github-gitflow-url]                                                             | MLOps with ZenML and GitHub Workflows | `mlflow` `deepchecks` `kserve` `kubeflow` `sklearn` `vertex` `aws` `gcp` |
-| ZenNews                      | [![project][zenmlproject-shield]][zenmlproject-zennews-url] [![yt][github-shield]][github-zennews-url]                                                             | NLP                                   | `gcp` `vertex` `discord`                                                 |
->>>>>>> 822184c8
 
 # 💻 System Requirements
 
