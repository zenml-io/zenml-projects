<!-- PROJECT LOGO -->
<img referrerpolicy="no-referrer-when-downgrade" src="https://static.scarf.sh/a.png?x-pxid=03d804c9-e44a-471e-b56d-81685bc925ec" />

<br />
<div align="center">
  <a href="https://zenml.io">
    <img src="_assets/zenml_project.gif" alt="Logo" width="600">
  </a>

<h3 align="center">A home for machine learning projects built
with <a href="https://github.com/zenml-io/zenml/">ZenML</a> and various
integrations.</h3>

  <p align="center">
    Get everything you need to start a project...
    <br />
    <a href="https://zenml.io/features">Features</a>
    ·
    <a href="https://zenml.io/roadmap">Roadmap</a>
    ·
    <a href="https://github.com/zenml-io/zenml-projects/issues">Report Bug</a>
    ·
    <a href="https://zenml.io/discussion">Vote New Features</a>
    ·
    <a href="https://blog.zenml.io/">Read Blog</a>
    ·
    <a href="https://zenml.io/meet">Meet the Team</a>
    <br />
    <br /> 
    <a href="https://www.linkedin.com/company/zenml/">
    <img src="https://img.shields.io/badge/JOIN US ON SLACK-4A154B?style=for-the-badge&logo=slack&logoColor=white" alt="Logo">
    </a>
    <a href="https://www.linkedin.com/company/zenml/">
    <img src="https://img.shields.io/badge/LinkedIn-0077B5?style=for-the-badge&logo=linkedin&logoColor=white" alt="Logo">
    </a>
    <a href="https://twitter.com/zenml_io">
    <img src="https://img.shields.io/badge/Twitter-1DA1F2?style=for-the-badge&logo=twitter&logoColor=white" alt="Logo">
    </a>
    <a href="https://www.youtube.com/c/ZenML">
    <img src="https://img.shields.io/badge/-YouTube-black.svg?style=for-the-badge&logo=youtube&colorB=red" alt="Logo">
    </a>
  </p>
</div>

# ☀️ Introducing ZenML Projects

This repository showcases production-grade ML use cases built with ZenML.
The goal of this repository is to provide you a ready-to-use MLOps workflow that
you can adapt for your application. We maintain a growing list of projects
from various ML domains including time-series, tabular data, computer vision,
etc.

| Project                                                   | Domain    | Key Features                               | Core Technologies                    |
| --------------------------------------------------------- | --------- | ------------------------------------------ | ------------------------------------ |
| [ZenML Support Agent](zenml-support-agent)                | 🤖 LLMOps | 🔍 RAG, 📊 Vector DB, 💬 Conversational    | langchain, llama_index, openai       |
| [ZenCoder](zencoder)                                      | 🤖 LLMOps | 🧠 Fine-tuning, 📈 Transfer Learning       | huggingface, pytorch, wandb          |
| [Complete Guide to LLMs](llm-complete-guide)              | 🤖 LLMOps | 🔍 RAG, 🧠 Fine-tuning, 📊 Evaluation      | openai, huggingface, anthropic       |
| [Gamesense](gamesense)                                    | 🤖 LLMOps | 🧠 LoRA, ⚡ Efficient Training             | pytorch, peft, phi-2                 |
| [Nightwatch AI](nightwatch-ai)                            | 🤖 LLMOps | 📝 Summarization, 📊 Reporting             | openai, supabase, slack              |
| [ResearchRadar](research-radar)                           | 🤖 LLMOps | 📝 Classification, 📊 Comparison           | anthropic, huggingface, transformers |
<<<<<<< HEAD
| [End-to-end Computer Vision](end-to-end-computer-vision)  | 👁 CV     | 🔍 Detection, 🏷 Annotation, 🚀 Vertex | yolov8, fiftyone, vertex |
| [Magic Photobooth](magic-photobooth)                      | 👁 CV     | 🎨 DreamBooth, 🖼 LoRA Avatars        | diffusers, flux, kubernetes |
| [OmniReader](omni-reader)                                 | 👁 CV     | 📄 OCR, 🔬 Comparison, 📈 Metrics       | openai, streamlit, zenml |
| [Oncoclear](oncoclear)                                    | 🚀 MLOps  | 📦 Deployment, 🔄 CI/CD               | docker, kubernetes, scikit-learn |
| [Sign Language Detection](sign-language-detection-yolov5) | 👁 CV     | 🤚 YOLOv5, 📊 MLflow, 🚀 Vertex         | yolov5, mlflow, vertex |
| [Huggingface to Sagemaker](huggingface-sagemaker)         | 🚀 MLOps  | 🔄 CI/CD, 📦 Deployment               | mlflow, sagemaker, kubeflow |
| [Databricks Production QA](databricks-production-qa-demo) | 🚀 MLOps  | 📊 Monitoring, 🔍 Quality Assurance   | databricks, evidently, shap |
| [Vertex Registry and Deployer](vertex-registry-and-deployer) | 🚀 MLOps | 📦 Model Registry, 🚀 Deployment       | vertex, gcp, zenml |
| [Eurorate Predictor](eurorate-predictor)                  | 📊 Data   | ⏱ Time Series, 🛠 Airflow/Vertex      | airflow, xgboost, vertex |
| [RetailForecast](retail-forecast)                         | 📊 Data   | ⏱ Forecasting, 📊 Dashboards          | prophet, streamlit, zenml |
| [Bank Subscription Prediction](bank_subscription_prediction) | 📊 Data | 💼 Classification, ⚖ Imbalance       | xgboost, mlflow, zenml |
=======
| [End-to-end Computer Vision](end-to-end-computer-vision)  | 👁 Computer Vision | 🔎 Object Detection, 🏷️ Labeling           | pytorch, label_studio, yolov8 |
| [Magic Photobooth](magic-photobooth)                      | 👁 Computer Vision | 📷 Image Gen, 🎞️ Video Gen                 | stable-diffusion, huggingface |
| [OmniReader](omni-reader)                                 | 👁 Computer Vision | 📑 OCR, 📊 Evaluation, ⚙️ Batch Processing | polars, litellm, openai, ollama |
| [Oncoclear](oncoclear)                                    | 🚀 MLOps  | 📦 Deployment, 🔄 CI/CD                    | docker, kubernetes, scikit-learn     |
| [Sign Language Detection](sign-language-detection-yolov5) | 👁 Computer Vision | 🔎 Object Detection, ⚡ Real-time          | mlflow, bentoml, vertex-ai |
| [Huggingface to Sagemaker](huggingface-sagemaker)         | 🚀 MLOps  | 🔄 CI/CD, 📦 Deployment                    | mlflow, sagemaker, kubeflow          |
| [Databricks Production QA](databricks-production-qa-demo) | 🚀 MLOps  | 📊 Monitoring, 🔍 Quality Assurance        | databricks, evidently, shap          |
| [Eurorate Predictor](eurorate-predictor)                  | 📊 Data   | ⏱️ Time Series, 🧹 ETL                     | airflow, bigquery, xgboost |
| [RetailForecast](retail-forecast)                         | 📊 Data   | ⏱️ Time Series, 📈 Forecasting, 🔄 Multi-Model | prophet, zenml, pandas |
| [Bank Subscription Prediction](bank_subscription_prediction) | 📊 Data | 💼 Classification, ⚖️ Imbalanced Data, 🔍 Feature Selection | xgboost, plotly, zenml |
>>>>>>> 2b54d42a

# 💻 System Requirements

To run any of the projects listed, you have to install ZenML on your machine.
Read [our docs](https://docs.zenml.io/getting-started/installation) for
installation details.

- Linux or macOS.
- Python >=3.9

# 🪃 Contributing

We welcome contributions from anyone to showcase your project built using ZenML.
See our [contributing guide](./CONTRIBUTING.md) to start.

# 🆘 Getting Help

By far the easiest and fastest way to get help is to:

* Ask your questions in [our Slack group](https://zenml.io/slack/).
* [Open an issue](https://github.com/zenml-io/zenml-dashboard/issues/new/choose)
  on our GitHub repo.

# 🔥 About ZenML

ZenML is an extensible, open-source MLOps framework for creating
production-ready ML pipelines. Built for data scientists, it has a simple,
flexible syntax, is cloud- and tool-agnostic, and has interfaces/abstractions
that are catered towards ML workflows.

If you like these projects and want to learn more:

- Give
  the <a href="https://github.com/zenml-io/zenml/stargazers" target="_blank">
  <img width="25" src="https://cdn.iconscout.com/icon/free/png-256/github-153-675523.png" alt="GitHub"/>
  <b>ZenML Repo</b>
  </a> a <b>GitHub Star</b> :star: to show your love!
- Join our <a href="https://zenml.io/slack" target="_blank">
  <img width="25" src="https://cdn3.iconfinder.com/data/icons/logos-and-brands-adobe/512/306_Slack-512.png" alt="Slack"/>
  <b>Slack Community</b>
  </a> and become part of the ZenML family!

# 📜 License

ZenML Projects is distributed under the terms of the Apache License Version 2.0.
A complete version of the license is available in the [LICENSE](LICENSE) file in
this repository. Any contribution made to this project will be licensed under
the Apache License Version 2.0.

# 📖 Learn More
| ZenML Resources             | Description                                        |
|-----------------------------|----------------------------------------------------|
| 🧘 **[ZenML 101]**          | New to ZenML? Here's everything you need to know! |
| ⚛ **[Core Concepts]**       | Understand ZenML's building blocks.               |
| 🚀 **[Our latest release]** | New features, bug fixes.                          |
| 🗳 **[Vote for Features]**  | Pick what we work on next!                         |
| 📓 **[Docs]**               | Full documentation for creating your own ZenML pipelines. |
| 📒 **[API Reference]**      | Detailed reference on ZenML's API.                 |
| ⚽ **[Examples]**           | Explore more sample projects.                      |
| 📬 **[Blog]**               | Use cases of ZenML and technical deep dives on how we built it. |
| 🔈 **[Podcast]**            | Conversations with leaders in ML, released every 2 weeks. |
| 💬 **[Join Slack]**         | Need help with your specific use case? Say hi on Slack! |
| 🗺 **[Roadmap]**            | See where ZenML is working to build new features. |
| 🙋 **[Contribute]**         | Got a PR or feature request? Start here.           |
[ZenML 101]: https://docs.zenml.io/user-guides/starter-guide
[Core Concepts]: https://docs.zenml.io/getting-started/core-concepts
[Our latest release]: https://github.com/zenml-io/zenml/releases
[Vote for Features]: https://zenml.io/discussion
[Docs]: https://docs.zenml.io/
[API Reference]: https://apidocs.zenml.io/
[Examples]: https://github.com/zenml-io/zenml/tree/main/examples
[Blog]: https://blog.zenml.io/
[Podcast]: https://podcast.zenml.io/
[Join Slack]: https://zenml.io/slack-invite/
[Roadmap]: https://zenml.io/roadmap
[Contribute]: https://github.com/zenml-io/zenml/blob/main/CONTRIBUTING.md<|MERGE_RESOLUTION|>--- conflicted
+++ resolved
@@ -58,30 +58,17 @@
 | [Gamesense](gamesense)                                    | 🤖 LLMOps | 🧠 LoRA, ⚡ Efficient Training             | pytorch, peft, phi-2                 |
 | [Nightwatch AI](nightwatch-ai)                            | 🤖 LLMOps | 📝 Summarization, 📊 Reporting             | openai, supabase, slack              |
 | [ResearchRadar](research-radar)                           | 🤖 LLMOps | 📝 Classification, 📊 Comparison           | anthropic, huggingface, transformers |
-<<<<<<< HEAD
-| [End-to-end Computer Vision](end-to-end-computer-vision)  | 👁 CV     | 🔍 Detection, 🏷 Annotation, 🚀 Vertex | yolov8, fiftyone, vertex |
-| [Magic Photobooth](magic-photobooth)                      | 👁 CV     | 🎨 DreamBooth, 🖼 LoRA Avatars        | diffusers, flux, kubernetes |
-| [OmniReader](omni-reader)                                 | 👁 CV     | 📄 OCR, 🔬 Comparison, 📈 Metrics       | openai, streamlit, zenml |
-| [Oncoclear](oncoclear)                                    | 🚀 MLOps  | 📦 Deployment, 🔄 CI/CD               | docker, kubernetes, scikit-learn |
-| [Sign Language Detection](sign-language-detection-yolov5) | 👁 CV     | 🤚 YOLOv5, 📊 MLflow, 🚀 Vertex         | yolov5, mlflow, vertex |
-| [Huggingface to Sagemaker](huggingface-sagemaker)         | 🚀 MLOps  | 🔄 CI/CD, 📦 Deployment               | mlflow, sagemaker, kubeflow |
-| [Databricks Production QA](databricks-production-qa-demo) | 🚀 MLOps  | 📊 Monitoring, 🔍 Quality Assurance   | databricks, evidently, shap |
-| [Vertex Registry and Deployer](vertex-registry-and-deployer) | 🚀 MLOps | 📦 Model Registry, 🚀 Deployment       | vertex, gcp, zenml |
-| [Eurorate Predictor](eurorate-predictor)                  | 📊 Data   | ⏱ Time Series, 🛠 Airflow/Vertex      | airflow, xgboost, vertex |
-| [RetailForecast](retail-forecast)                         | 📊 Data   | ⏱ Forecasting, 📊 Dashboards          | prophet, streamlit, zenml |
-| [Bank Subscription Prediction](bank_subscription_prediction) | 📊 Data | 💼 Classification, ⚖ Imbalance       | xgboost, mlflow, zenml |
-=======
-| [End-to-end Computer Vision](end-to-end-computer-vision)  | 👁 Computer Vision | 🔎 Object Detection, 🏷️ Labeling           | pytorch, label_studio, yolov8 |
-| [Magic Photobooth](magic-photobooth)                      | 👁 Computer Vision | 📷 Image Gen, 🎞️ Video Gen                 | stable-diffusion, huggingface |
-| [OmniReader](omni-reader)                                 | 👁 Computer Vision | 📑 OCR, 📊 Evaluation, ⚙️ Batch Processing | polars, litellm, openai, ollama |
+| [End-to-end Computer Vision](end-to-end-computer-vision)  | 👁 CV     | 🔎 Object Detection, 🏷️ Labeling           | pytorch, label_studio, yolov8        |
+| [Magic Photobooth](magic-photobooth)                      | 👁 CV     | 📷 Image Gen, 🎞️ Video Gen                 | stable-diffusion, huggingface        |
+| [OmniReader](omni-reader)                                 | 👁 CV     | 📑 OCR, 📊 Evaluation, ⚙️ Batch Processing | polars, litellm, openai, ollama      |
 | [Oncoclear](oncoclear)                                    | 🚀 MLOps  | 📦 Deployment, 🔄 CI/CD                    | docker, kubernetes, scikit-learn     |
-| [Sign Language Detection](sign-language-detection-yolov5) | 👁 Computer Vision | 🔎 Object Detection, ⚡ Real-time          | mlflow, bentoml, vertex-ai |
+| [Sign Language Detection](sign-language-detection-yolov5) | 👁 CV     | 🔎 Object Detection, ⚡ Real-time          | mlflow, bentoml, vertex-ai           |
 | [Huggingface to Sagemaker](huggingface-sagemaker)         | 🚀 MLOps  | 🔄 CI/CD, 📦 Deployment                    | mlflow, sagemaker, kubeflow          |
 | [Databricks Production QA](databricks-production-qa-demo) | 🚀 MLOps  | 📊 Monitoring, 🔍 Quality Assurance        | databricks, evidently, shap          |
-| [Eurorate Predictor](eurorate-predictor)                  | 📊 Data   | ⏱️ Time Series, 🧹 ETL                     | airflow, bigquery, xgboost |
-| [RetailForecast](retail-forecast)                         | 📊 Data   | ⏱️ Time Series, 📈 Forecasting, 🔄 Multi-Model | prophet, zenml, pandas |
+| [Vertex Registry and Deployer](vertex-registry-and-deployer) | 🚀 MLOps | 📦 Model Registry, 🚀 Deployment       | vertex, gcp, zenml |
+| [Eurorate Predictor](eurorate-predictor)                  | 📊 Data   | ⏱️ Time Series, 🧹 ETL                     | airflow, bigquery, xgboost           |
+| [RetailForecast](retail-forecast)                         | 📊 Data   | ⏱️ Time Series, 📈 Forecasting, 🔄 Multi-Model | prophet, zenml, pandas             |
 | [Bank Subscription Prediction](bank_subscription_prediction) | 📊 Data | 💼 Classification, ⚖️ Imbalanced Data, 🔍 Feature Selection | xgboost, plotly, zenml |
->>>>>>> 2b54d42a
 
 # 💻 System Requirements
 
