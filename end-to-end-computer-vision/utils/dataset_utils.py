--- conflicted
+++ resolved
@@ -81,8 +81,8 @@
         fileio.copy(src_path, dst_path)
 
     split_dataset(extract_location, ratio=(0.7, 0.15, 0.15), seed=42)
-<<<<<<< HEAD
-    return generate_yaml(extract_location)
+    yaml_path = generate_yaml(extract_location)
+    return yaml_path
 
 
 def convert_bbox_for_ls(x1, x2, y1, y2, width, height) -> Dict[str, Any]:
@@ -249,8 +249,4 @@
     img.save(img_path)
     bucket_path = os.path.join(data_source, f"{img_name}.png")
     logger.info(f"Copying into gcp bucket {bucket_path}")
-    fileio.copy(img_path, bucket_path, overwrite=True)
-=======
-    yaml_path = generate_yaml(extract_location)
-    return yaml_path
->>>>>>> ca2f13ca
+    fileio.copy(img_path, bucket_path, overwrite=True)