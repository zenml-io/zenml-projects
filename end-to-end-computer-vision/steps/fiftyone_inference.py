# Apache Software License 2.0
#
# Copyright (c) ZenML GmbH 2024. All rights reserved.
#
# Licensed under the Apache License, Version 2.0 (the "License");
# you may not use this file except in compliance with the License.
# You may obtain a copy of the License at
#
# http://www.apache.org/licenses/LICENSE-2.0
#
# Unless required by applicable law or agreed to in writing, software
# distributed under the License is distributed on an "AS IS" BASIS,
# WITHOUT WARRANTIES OR CONDITIONS OF ANY KIND, either express or implied.
# See the License for the specific language governing permissions and
# limitations under the License.
#
import os
from typing import Annotated

import fiftyone as fo
<<<<<<< HEAD
=======
from zenml import log_metadata, step
from zenml.client import Client
from zenml.io import fileio
from zenml.logger import get_logger

>>>>>>> 8b8bb8d6
from utils.constants import (
    DATASET_NAME,
    PREDICTIONS_DATASET_ARTIFACT_NAME,
    TRAINED_MODEL_NAME,
)
from zenml import log_artifact_metadata, step
from zenml.client import Client
from zenml.io import fileio
from zenml.logger import get_logger

logger = get_logger(__name__)

os.environ["YOLO_VERBOSE"] = "False"

INFERENCE_BATCH = 20


@step
def create_fiftyone_dataset(
    inference_data_source: str,
) -> Annotated[str, PREDICTIONS_DATASET_ARTIFACT_NAME]:
    """Creates a FiftyOne dataset with predictions using a model.

    Returns:
        str: Name of the artifact containing the FiftyOne JSON dataset.
    """
    c = Client()
    model_artifact = c.get_artifact_version(
        name_id_or_prefix=TRAINED_MODEL_NAME
    )
    yolo_model = model_artifact.load()

    # create a local dir and copy 20 images into it from gcs
    extract_location = "data"
    os.makedirs(extract_location, exist_ok=True)

    for file in fileio.listdir(inference_data_source)[:INFERENCE_BATCH]:
        fileio.copy(
            os.path.join(inference_data_source, file),
            os.path.join(extract_location, file),
            overwrite=True,
        )

    dataset = fo.Dataset.from_dir(
        dataset_dir=extract_location,
        dataset_type=fo.types.ImageDirectory,
        name=DATASET_NAME,
        overwrite=True,
        persistent=True,
    )

    dataset.apply_model(yolo_model, label_field="boxes")

    log_metadata(
        artifact_name=PREDICTIONS_DATASET_ARTIFACT_NAME,
        infer_artifact=True,
        metadata={
            "summary_info": dataset.summary(),
            "persistence": dataset.persistent,
        },
    )

    return dataset.to_json()<|MERGE_RESOLUTION|>--- conflicted
+++ resolved
@@ -18,14 +18,11 @@
 from typing import Annotated
 
 import fiftyone as fo
-<<<<<<< HEAD
-=======
 from zenml import log_metadata, step
 from zenml.client import Client
 from zenml.io import fileio
 from zenml.logger import get_logger
 
->>>>>>> 8b8bb8d6
 from utils.constants import (
     DATASET_NAME,
     PREDICTIONS_DATASET_ARTIFACT_NAME,
