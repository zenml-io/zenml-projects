# Apache Software License 2.0
#
# Copyright (c) ZenML GmbH 2024. All rights reserved.
#
# Licensed under the Apache License, Version 2.0 (the "License");
# you may not use this file except in compliance with the License.
# You may obtain a copy of the License at
#
# http://www.apache.org/licenses/LICENSE-2.0
#
# Unless required by applicable law or agreed to in writing, software
# distributed under the License is distributed on an "AS IS" BASIS,
# WITHOUT WARRANTIES OR CONDITIONS OF ANY KIND, either express or implied.
# See the License for the specific language governing permissions and
# limitations under the License.
#
from typing import Annotated, List, Tuple

<<<<<<< HEAD
=======
from zenml import log_metadata, step
from zenml.client import Client
from zenml.logger import get_logger

>>>>>>> 8b8bb8d6
from materializers.label_studio_export_materializer import (
    LabelStudioAnnotationExport,
    LabelStudioAnnotationMaterializer,
)
from utils.constants import LABELED_DATASET_NAME
from zenml import log_artifact_metadata, step
from zenml.client import Client
from zenml.logger import get_logger

logger = get_logger(__name__)


@step(
    output_materializers={
        LABELED_DATASET_NAME: LabelStudioAnnotationMaterializer
    }
)
def load_data_from_label_studio(
    dataset_name: str,
) -> Tuple[
    Annotated[LabelStudioAnnotationExport, LABELED_DATASET_NAME],
    Annotated[List[int], "new_ids"],
]:
    """Loads data from Label Studio.

    Args:
        dataset_name: Name of the dataset to load.

    Returns:
        Tuple of the loaded dataset and the Label Studio task IDs.
    """
    annotator = Client().active_stack.annotator
    from zenml.integrations.label_studio.annotators.label_studio_annotator import (
        LabelStudioAnnotator,
    )

    if not isinstance(annotator, LabelStudioAnnotator):
        raise TypeError(
            "This step can only be used with the Label Studio annotator."
        )

    if annotator:
        try:
            dataset = annotator.get_dataset(dataset_name=dataset_name)
            ls_dataset = LabelStudioAnnotationExport()
            ls_dataset.dataset = dataset

            current_labeled_task_ids = dataset.get_labeled_tasks_ids()

            ls_dataset.task_ids = current_labeled_task_ids
            log_metadata(
                metadata={
                    "num_images": len(current_labeled_task_ids),
                },
                artifact_name=LABELED_DATASET_NAME,
                infer_artifact=True,
            )
            return ls_dataset, current_labeled_task_ids
        except:
            raise ValueError(
                f"Dataset {dataset_name} not found in Label Studio."
            )

    else:
        raise TypeError(
            "This step can only be used with an active Label Studio annotator."
        )<|MERGE_RESOLUTION|>--- conflicted
+++ resolved
@@ -16,13 +16,10 @@
 #
 from typing import Annotated, List, Tuple
 
-<<<<<<< HEAD
-=======
 from zenml import log_metadata, step
 from zenml.client import Client
 from zenml.logger import get_logger
 
->>>>>>> 8b8bb8d6
 from materializers.label_studio_export_materializer import (
     LabelStudioAnnotationExport,
     LabelStudioAnnotationMaterializer,
