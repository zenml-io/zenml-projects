import argparse

import torch
<<<<<<< HEAD
from datasets import Dataset, load_dataset
from transformers import (
    AutoModelForCausalLM,
    AutoTokenizer,
=======
from datasets import load_dataset, Dataset
from transformers import (
    AutoTokenizer,
    AutoModelForCausalLM,
>>>>>>> 8b8bb8d6
    DataCollatorForLanguageModeling,
    Trainer,
    TrainingArguments,
)
from typing_extensions import Annotated
<<<<<<< HEAD
from zenml import log_model_metadata, pipeline, step
from zenml.integrations.huggingface.materializers.huggingface_datasets_materializer import (
    HFDatasetMaterializer,
=======
from zenml import pipeline, step, log_metadata
from zenml.integrations.huggingface.materializers.huggingface_datasets_materializer import (
    HFDatasetMaterializer
>>>>>>> 8b8bb8d6
)


@step(output_materializers=HFDatasetMaterializer)
def prepare_data(
<<<<<<< HEAD
    base_model_id: str, dataset_name: str, dataset_size: int, max_length: int
) -> Annotated[Dataset, "tokenized_dataset"]:
=======
    base_model_id: str,
    dataset_name: str,
    dataset_size: int,
    max_length: int,
) -> Annotated[Dataset, "tokenized_dataset"]:
    """
    Prepare and tokenize the dataset for fine-tuning.

    This step loads a specified dataset, tokenizes it with a given base model's
    tokenizer, and prepares it for training by formatting the input as
    question-answer prompts.

    Args:
        base_model_id (str): Identifier of the base model to use for
            tokenization.
        dataset_name (str): Name of the dataset to load from Hugging Face
            datasets.
        dataset_size (int): Number of samples to use from the dataset.
        max_length (int): Maximum sequence length for tokenization.

    Returns:
        Annotated[Dataset, "tokenized_dataset"]: Tokenized dataset ready for
            training.
    """
>>>>>>> 8b8bb8d6
    tokenizer = AutoTokenizer.from_pretrained(base_model_id)
    tokenizer.pad_token = tokenizer.eos_token
    dataset = load_dataset(dataset_name, split=f"train[:{dataset_size}]")

    def tokenize_function(example):
<<<<<<< HEAD
        prompt = f"Question: {example['question']}\nAnswer: {example['answers']['text'][0]}"
        return tokenizer(
            prompt,
            truncation=True,
            padding="max_length",
            max_length=max_length,
        )

    tokenized_data = dataset.map(
        tokenize_function, remove_columns=dataset.column_names
    )
    log_model_metadata(
        metadata={
            "dataset_size": len(tokenized_data),
            "max_length": max_length,
        }
=======
        """
        Tokenize a single example by formatting it as a question-answer prompt.

        Args:
            example (dict): A single dataset example.

        Returns:
            dict: Tokenized input with input_ids, attention_mask, etc.
        """
        prompt = f"Question: {example['question']}\n" \
                 f"Answer: {example['answers']['text'][0]}"
        return tokenizer(prompt, truncation=True, padding="max_length",
                         max_length=max_length)

    tokenized_data = dataset.map(
        tokenize_function,
        remove_columns=dataset.column_names
    )
    log_metadata(
        metadata={
            "dataset_size": len(tokenized_data),
            "max_length": max_length
        },
        infer_model=True,
>>>>>>> 8b8bb8d6
    )
    return tokenized_data


@step
def finetune(
    base_model_id: str,
    tokenized_dataset: Dataset,
    num_train_epochs: int,
<<<<<<< HEAD
    per_device_train_batch_size: int,
) -> None:
=======
    per_device_train_batch_size: int
) -> None:
    """
    Fine-tune a pre-trained language model on the prepared dataset.

    This step loads the base model, sets up training arguments, and performs
    fine-tuning using the Hugging Face Trainer.

    Args:
        base_model_id (str): Identifier of the base model to fine-tune.
        tokenized_dataset (Dataset): Tokenized dataset prepared for training.
        num_train_epochs (int): Number of training epochs.
        per_device_train_batch_size (int): Batch size per device during training.
    """
>>>>>>> 8b8bb8d6
    torch.cuda.empty_cache()
    model = AutoModelForCausalLM.from_pretrained(
        base_model_id,
        device_map="auto",
        torch_dtype=torch.float32,  # Changed from float16 to float32
        low_cpu_mem_usage=True,
    )
    tokenizer = AutoTokenizer.from_pretrained(base_model_id)
    tokenizer.pad_token = tokenizer.eos_token
    model.config.pad_token_id = tokenizer.pad_token_id

    training_args = TrainingArguments(
        output_dir="./results",
        num_train_epochs=num_train_epochs,
        per_device_train_batch_size=per_device_train_batch_size,
        gradient_accumulation_steps=8,
        logging_steps=10,
        save_strategy="epoch",
        learning_rate=2e-5,
        weight_decay=0.01,
        optim="adamw_torch",
    )

    trainer = Trainer(
        model=model,
        args=training_args,
        train_dataset=tokenized_dataset,
<<<<<<< HEAD
        data_collator=DataCollatorForLanguageModeling(
            tokenizer=tokenizer, mlm=False
        ),
    )

    train_result = trainer.train()
    log_model_metadata(
        metadata={
            "metrics": {"train_loss": train_result.metrics.get("train_loss")}
        }
=======
        data_collator=DataCollatorForLanguageModeling(tokenizer=tokenizer,
                                                      mlm=False),
    )

    train_result = trainer.train()
    log_metadata(
        metadata={
            "metrics": {"train_loss": train_result.metrics.get("train_loss")}
        },
        infer_model=True,
>>>>>>> 8b8bb8d6
    )
    trainer.save_model("finetuned_model")


@pipeline
def llm_finetune_pipeline(base_model_id: str):
    """
    ZenML pipeline for fine-tuning a language model.

    This pipeline orchestrates the data preparation and fine-tuning steps
    for a language model on a specified dataset.

    Args:
        base_model_id (str): Identifier of the base model to fine-tune.
    """
    tokenized_dataset = prepare_data(base_model_id)
    finetune(base_model_id, tokenized_dataset)


if __name__ == "__main__":
    """
    Entry point for the script that allows configuration via command-line argument.

    Expects a YAML configuration file path to be provided.
    """
    parser = argparse.ArgumentParser()
    parser.add_argument(
<<<<<<< HEAD
        "--config",
        type=str,
        required=True,
        help="Path to the YAML config file",
=======
        '--config',
        type=str,
        required=True,
        help='Path to the YAML config file'
>>>>>>> 8b8bb8d6
    )
    args = parser.parse_args()
    llm_finetune_pipeline.with_options(config_path=args.config)()<|MERGE_RESOLUTION|>--- conflicted
+++ resolved
@@ -1,40 +1,23 @@
 import argparse
 
 import torch
-<<<<<<< HEAD
-from datasets import Dataset, load_dataset
-from transformers import (
-    AutoModelForCausalLM,
-    AutoTokenizer,
-=======
 from datasets import load_dataset, Dataset
 from transformers import (
     AutoTokenizer,
     AutoModelForCausalLM,
->>>>>>> 8b8bb8d6
     DataCollatorForLanguageModeling,
     Trainer,
     TrainingArguments,
 )
 from typing_extensions import Annotated
-<<<<<<< HEAD
-from zenml import log_model_metadata, pipeline, step
-from zenml.integrations.huggingface.materializers.huggingface_datasets_materializer import (
-    HFDatasetMaterializer,
-=======
 from zenml import pipeline, step, log_metadata
 from zenml.integrations.huggingface.materializers.huggingface_datasets_materializer import (
     HFDatasetMaterializer
->>>>>>> 8b8bb8d6
 )
 
 
 @step(output_materializers=HFDatasetMaterializer)
 def prepare_data(
-<<<<<<< HEAD
-    base_model_id: str, dataset_name: str, dataset_size: int, max_length: int
-) -> Annotated[Dataset, "tokenized_dataset"]:
-=======
     base_model_id: str,
     dataset_name: str,
     dataset_size: int,
@@ -59,30 +42,11 @@
         Annotated[Dataset, "tokenized_dataset"]: Tokenized dataset ready for
             training.
     """
->>>>>>> 8b8bb8d6
     tokenizer = AutoTokenizer.from_pretrained(base_model_id)
     tokenizer.pad_token = tokenizer.eos_token
     dataset = load_dataset(dataset_name, split=f"train[:{dataset_size}]")
 
     def tokenize_function(example):
-<<<<<<< HEAD
-        prompt = f"Question: {example['question']}\nAnswer: {example['answers']['text'][0]}"
-        return tokenizer(
-            prompt,
-            truncation=True,
-            padding="max_length",
-            max_length=max_length,
-        )
-
-    tokenized_data = dataset.map(
-        tokenize_function, remove_columns=dataset.column_names
-    )
-    log_model_metadata(
-        metadata={
-            "dataset_size": len(tokenized_data),
-            "max_length": max_length,
-        }
-=======
         """
         Tokenize a single example by formatting it as a question-answer prompt.
 
@@ -107,7 +71,6 @@
             "max_length": max_length
         },
         infer_model=True,
->>>>>>> 8b8bb8d6
     )
     return tokenized_data
 
@@ -117,10 +80,6 @@
     base_model_id: str,
     tokenized_dataset: Dataset,
     num_train_epochs: int,
-<<<<<<< HEAD
-    per_device_train_batch_size: int,
-) -> None:
-=======
     per_device_train_batch_size: int
 ) -> None:
     """
@@ -135,7 +94,6 @@
         num_train_epochs (int): Number of training epochs.
         per_device_train_batch_size (int): Batch size per device during training.
     """
->>>>>>> 8b8bb8d6
     torch.cuda.empty_cache()
     model = AutoModelForCausalLM.from_pretrained(
         base_model_id,
@@ -163,18 +121,6 @@
         model=model,
         args=training_args,
         train_dataset=tokenized_dataset,
-<<<<<<< HEAD
-        data_collator=DataCollatorForLanguageModeling(
-            tokenizer=tokenizer, mlm=False
-        ),
-    )
-
-    train_result = trainer.train()
-    log_model_metadata(
-        metadata={
-            "metrics": {"train_loss": train_result.metrics.get("train_loss")}
-        }
-=======
         data_collator=DataCollatorForLanguageModeling(tokenizer=tokenizer,
                                                       mlm=False),
     )
@@ -185,7 +131,6 @@
             "metrics": {"train_loss": train_result.metrics.get("train_loss")}
         },
         infer_model=True,
->>>>>>> 8b8bb8d6
     )
     trainer.save_model("finetuned_model")
 
@@ -213,17 +158,10 @@
     """
     parser = argparse.ArgumentParser()
     parser.add_argument(
-<<<<<<< HEAD
-        "--config",
-        type=str,
-        required=True,
-        help="Path to the YAML config file",
-=======
         '--config',
         type=str,
         required=True,
         help='Path to the YAML config file'
->>>>>>> 8b8bb8d6
     )
     args = parser.parse_args()
     llm_finetune_pipeline.with_options(config_path=args.config)()