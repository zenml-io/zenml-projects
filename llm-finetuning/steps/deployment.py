from zenml import step
from zenml import get_step_context
from zenml.client import Client
from typing import Optional, cast, Dict
from zenml.logger import get_logger
from huggingface.hf_deployment_service import (
    HuggingFaceDeploymentService,
    HuggingFaceServiceConfig,
)
from huggingface.hf_model_deployer import HuggingFaceModelDeployer

logger = get_logger(__name__)


def parse_huggingface_url(url):
    # Split the URL into parts
    parts = url.split("/")

    # Check if the URL has the expected number of parts
    if len(parts) >= 7 and parts[2] == "huggingface.co":
        # Extract the namespace (owner), repository, and revision (commit hash)
        namespace = parts[3]
        repository = parts[4]
        revision = parts[6]
        return namespace, repository, revision
    else:
        # Raise an error if the URL doesn't have the expected format
        raise ValueError("Invalid Huggingface URL format")


@step(enable_cache=False)
def deploy_model_to_hf_hub(hf_endpoint_cfg: Optional[Dict] = None) -> None:
    """Pushes the dataset to the Hugging Face Hub.

    Args:
        hf_endpoint_cfg: The configuration for the Huggingface endpoint.

    """
    endpoint_name = None
    hf_endpoint_cfg = HuggingFaceServiceConfig(**hf_endpoint_cfg)

    secret = Client().get_secret("huggingface_creds")
    hf_token = secret.secret_values["token"]
<<<<<<< HEAD

    commit_info = get_step_context().model_version.metadata[
        "merged_model_commit_info"
    ]

=======
    commit_info = get_step_context().model.run_metadata[
        "merged_model_commit_info"
    ].value
>>>>>>> 7d1fa769
    model_namespace, repository, revision = parse_huggingface_url(commit_info)

    if repository is None:
        raise ValueError(
            "The ZenML model version does not have a repository in its metadata. "
            "Please make sure that the training pipeline is configured correctly."
        )

    if (
        hf_endpoint_cfg.repository is None
        or hf_endpoint_cfg.revision is None
        or hf_endpoint_cfg.token is None
    ):
        logger.warning(
            "The Huggingface endpoint configuration has already been set via an old pipeline run. "
            "The endpoint name, repository, and revision will be overwritten."
        )
        hf_endpoint_cfg.repository = f"{model_namespace}/{repository}"
        hf_endpoint_cfg.revision = revision
        hf_endpoint_cfg.token = hf_token

    # TODO: Can check if the model deployer is of the right type
    model_deployer = cast(
        HuggingFaceModelDeployer,
        HuggingFaceModelDeployer.get_active_model_deployer(),
    )
    service = cast(
        HuggingFaceDeploymentService,
        model_deployer.deploy_model(config=hf_endpoint_cfg),
    )

    logger.info(
        f"Huggingface Inference Endpoint deployment service started and reachable at:\n"
        f"    {service.prediction_url}\n"
    )<|MERGE_RESOLUTION|>--- conflicted
+++ resolved
@@ -41,17 +41,11 @@
 
     secret = Client().get_secret("huggingface_creds")
     hf_token = secret.secret_values["token"]
-<<<<<<< HEAD
 
-    commit_info = get_step_context().model_version.metadata[
-        "merged_model_commit_info"
-    ]
-
-=======
     commit_info = get_step_context().model.run_metadata[
         "merged_model_commit_info"
     ].value
->>>>>>> 7d1fa769
+
     model_namespace, repository, revision = parse_huggingface_url(commit_info)
 
     if repository is None:
